from . import __version__ as app_version

app_name = "india_compliance"
app_title = "India Compliance"
app_publisher = "Resilient Tech"
app_description = "ERPNext app to simplify compliance with Indian Rules and Regulations"
app_icon = "octicon octicon-file-directory"
app_color = "grey"
app_email = "india.compliance@resilient.tech"
app_license = "GNU General Public License (v3)"
required_apps = ["erpnext"]

after_install = "india_compliance.install.after_install"
boot_session = "india_compliance.boot.set_bootinfo"

app_include_js = "gst_india.bundle.js"

doctype_js = {
    "Address": "gst_india/client_scripts/address.js",
    "Company": "gst_india/client_scripts/company.js",
    "Customer": "gst_india/client_scripts/customer.js",
    "Delivery Note": [
        "gst_india/client_scripts/e_waybill_utils.js",
        "gst_india/client_scripts/delivery_note.js",
    ],
    "Item": "gst_india/client_scripts/item.js",
    "Journal Entry": "gst_india/client_scripts/journal_entry.js",
    "Payment Entry": "gst_india/client_scripts/payment_entry.js",
    "Purchase Invoice": "gst_india/client_scripts/purchase_invoice.js",
    "Purchase Order": "gst_india/client_scripts/purchase_order.js",
    "Purchase Receipt": "gst_india/client_scripts/purchase_receipt.js",
    "Sales Invoice": [
        "gst_india/client_scripts/e_waybill_utils.js",
        "gst_india/client_scripts/e_waybill_actions.js",
        "gst_india/client_scripts/sales_invoice.js",
        "gst_india/client_scripts/e_invoice_actions.js",
    ],
    "Sales Order": "gst_india/client_scripts/sales_order.js",
    "Supplier": "gst_india/client_scripts/supplier.js",
}

doctype_list_js = {
    "Sales Invoice": "gst_india/client_scripts/sales_invoice_list.js",
}

doc_events = {
    "Address": {
        "validate": [
            "india_compliance.gst_india.overrides.party.set_docs_with_previous_gstin",
            "india_compliance.gst_india.overrides.address.validate",
        ]
    },
    "Company": {
        "after_insert": "india_compliance.gst_india.overrides.company.update_accounts_settings_for_taxes",
        "on_trash": "india_compliance.gst_india.overrides.company.delete_gst_settings_for_company",
        "on_update": [
            "india_compliance.income_tax_india.overrides.company.make_company_fixtures",
            "india_compliance.gst_india.overrides.company.create_default_tax_templates",
        ],
        "validate": "india_compliance.gst_india.overrides.party.validate_party",
    },
    "Customer": {
        "validate": "india_compliance.gst_india.overrides.party.validate_party"
    },
    "Delivery Note": {
        "validate": [
            "india_compliance.gst_india.overrides.transaction.set_place_of_supply",
            "india_compliance.gst_india.overrides.invoice.update_taxable_values",
            "india_compliance.gst_india.overrides.transaction.validate_hsn_code",
        ]
    },
    "DocType": {
        "after_insert": "india_compliance.gst_india.overrides.doctype.create_gratuity_rule_for_india"
    },
    "Item": {"validate": "india_compliance.gst_india.overrides.item.validate_hsn_code"},
    "Payment Entry": {
        "validate": (
            "india_compliance.gst_india.overrides.payment_entry.update_place_of_supply"
        )
    },
    "Purchase Invoice": {
        "validate": [
            "india_compliance.gst_india.overrides.transaction.set_place_of_supply",
            "india_compliance.gst_india.overrides.invoice.update_taxable_values",
            "india_compliance.gst_india.overrides.purchase_invoice.update_itc_availed_fields",
            "india_compliance.gst_india.overrides.purchase_invoice.validate_reverse_charge_transaction",
        ]
    },
    "Purchase Order": {
        "validate": (
            "india_compliance.gst_india.overrides.transaction.set_place_of_supply"
        )
    },
<<<<<<< HEAD
    (
        "Purchase Order",
        "Purchase Receipt",
        "Purchase Invoice",
        "Sales Order",
        "Delivery Note",
        "Sales Invoice",
    ): {
        "validate": [
            "india_compliance.gst_india.overrides.transaction.set_place_of_supply",
            "india_compliance.gst_india.overrides.transaction.validate_overseas_gst_category",
        ]
=======
    "Purchase Receipt": {
        "validate": (
            "india_compliance.gst_india.overrides.transaction.set_place_of_supply"
        )
>>>>>>> 826ccd50
    },
    "Sales Invoice": {
        "on_trash": (
            "india_compliance.gst_india.overrides.sales_invoice.ignore_logs_on_trash"
        ),
        "onload": "india_compliance.gst_india.overrides.sales_invoice.onload",
        "validate": [
            "india_compliance.gst_india.overrides.transaction.set_place_of_supply",
            "india_compliance.gst_india.overrides.invoice.update_taxable_values",
            "india_compliance.gst_india.overrides.sales_invoice.validate_gst_invoice",
            "india_compliance.gst_india.overrides.transaction.validate_hsn_code",
        ],
    },
    "Sales Order": {
        "validate": [
            "india_compliance.gst_india.overrides.transaction.set_place_of_supply",
            "india_compliance.gst_india.overrides.transaction.validate_hsn_code",
        ]
    },
    "Supplier": {
        "validate": [
            "india_compliance.gst_india.overrides.supplier.update_transporter_gstin",
            "india_compliance.gst_india.overrides.party.validate_party",
        ]
    },
    "Tax Category": {
        "validate": "india_compliance.gst_india.overrides.tax_category.validate"
    },
}


regional_overrides = {
    "India": {
        "erpnext.controllers.taxes_and_totals.get_itemised_tax_breakup_header": "india_compliance.gst_india.overrides.transaction.get_itemised_tax_breakup_header",
        "erpnext.controllers.taxes_and_totals.get_itemised_tax_breakup_data": (
            "india_compliance.gst_india.utils.get_itemised_tax_breakup_data"
        ),
        "erpnext.controllers.taxes_and_totals.get_regional_round_off_accounts": "india_compliance.gst_india.overrides.transaction.get_regional_round_off_accounts",
        "erpnext.accounts.party.get_regional_address_details": "india_compliance.gst_india.overrides.transaction.get_regional_address_details",
        "erpnext.stock.doctype.item.item.set_item_tax_from_hsn_code": "india_compliance.gst_india.overrides.transaction.set_item_tax_from_hsn_code",
        "erpnext.hr.utils.calculate_annual_eligible_hra_exemption": "india_compliance.income_tax_india.overrides.salary_slip.calculate_annual_eligible_hra_exemption",
        "erpnext.hr.utils.calculate_hra_exemption_for_period": "india_compliance.income_tax_india.overrides.salary_slip.calculate_hra_exemption_for_period",
        "erpnext.assets.doctype.asset.asset.get_depreciation_amount": (
            "india_compliance.income_tax_india.overrides.asset.get_depreciation_amount"
        ),
    }
}

jinja = {
    "methods": [
        "india_compliance.gst_india.utils.jinja.add_spacing",
        "india_compliance.gst_india.utils.jinja.get_state",
        "india_compliance.gst_india.utils.jinja.get_sub_supply_type",
        # not methods, but work just fine
        "india_compliance.gst_india.constants.e_waybill.TRANSPORT_MODES",
        "india_compliance.gst_india.constants.e_waybill.TRANSPORT_TYPES",
    ],
}

# Includes in <head>
# ------------------

# include js, css files in header of desk.html
# app_include_css = "/assets/india_compliance/css/india_compliance.css"
# app_include_js = "/assets/india_compliance/js/india_compliance.js"

# include js, css files in header of web template
# web_include_css = "/assets/india_compliance/css/india_compliance.css"
# web_include_js = "/assets/india_compliance/js/india_compliance.js"

# include custom scss in every website theme (without file extension ".scss")
# website_theme_scss = "india_compliance/public/scss/website"

# include js, css files in header of web form
# webform_include_js = {"doctype": "public/js/doctype.js"}
# webform_include_css = {"doctype": "public/css/doctype.css"}

# include js in page
# page_js = {"page" : "public/js/file.js"}

# include js in doctype views
# doctype_js = {"doctype" : "public/js/doctype.js"}
# doctype_list_js = {"doctype" : "public/js/doctype_list.js"}
# doctype_tree_js = {"doctype" : "public/js/doctype_tree.js"}
# doctype_calendar_js = {"doctype" : "public/js/doctype_calendar.js"}

# Home Pages
# ----------

# application home page (will override Website Settings)
# home_page = "login"

# website user home page (by Role)
# role_home_page = {
# 	"Role": "home_page"
# }

# Generators
# ----------

# automatically create page for each record of this doctype
# website_generators = ["Web Page"]

# Jinja
# ----------

# add methods and filters to jinja environment
# jinja = {
# 	"methods": "india_compliance.utils.jinja_methods",
# 	"filters": "india_compliance.utils.jinja_filters"
# }

# Installation
# ------------

# before_install = "india_compliance.install.before_install"

# Uninstallation
# ------------

# before_uninstall = "india_compliance.uninstall.before_uninstall"
# after_uninstall = "india_compliance.uninstall.after_uninstall"

# Desk Notifications
# ------------------
# See frappe.core.notifications.get_notification_config

# notification_config = "india_compliance.notifications.get_notification_config"

# Permissions
# -----------
# Permissions evaluated in scripted ways

# permission_query_conditions = {
# 	"Event": "frappe.desk.doctype.event.event.get_permission_query_conditions",
# }
#
# has_permission = {
# 	"Event": "frappe.desk.doctype.event.event.has_permission",
# }

# DocType Class
# ---------------
# Override standard doctype classes

# override_doctype_class = {
# 	"ToDo": "custom_app.overrides.CustomToDo"
# }

# Document Events
# ---------------
# Hook on document methods and events

# doc_events = {
# 	"*": {
# 		"on_update": "method",
# 		"on_cancel": "method",
# 		"on_trash": "method"
# 	}
# }

# Scheduled Tasks
# ---------------

# scheduler_events = {
# 	"all": [
# 		"india_compliance.tasks.all"
# 	],
# 	"daily": [
# 		"india_compliance.tasks.daily"
# 	],
# 	"hourly": [
# 		"india_compliance.tasks.hourly"
# 	],
# 	"weekly": [
# 		"india_compliance.tasks.weekly"
# 	],
# 	"monthly": [
# 		"india_compliance.tasks.monthly"
# 	],
# }

# Testing
# -------

# before_tests = "india_compliance.install.before_tests"

# Overriding Methods
# ------------------------------
#
# override_whitelisted_methods = {
# 	"frappe.desk.doctype.event.event.get_events": "india_compliance.event.get_events"
# }
#
# each overriding function accepts a `data` argument;
# generated from the base implementation of the doctype dashboard,
# along with any modifications made in other Frappe apps
# override_doctype_dashboards = {
# 	"Task": "india_compliance.task.get_dashboard_data"
# }

# exempt linked doctypes from being automatically cancelled
#
# auto_cancel_exempted_doctypes = ["Auto Repeat"]


# User Data Protection
# --------------------

# user_data_fields = [
# 	{
# 		"doctype": "{doctype_1}",
# 		"filter_by": "{filter_by}",
# 		"redact_fields": ["{field_1}", "{field_2}"],
# 		"partial": 1,
# 	},
# 	{
# 		"doctype": "{doctype_2}",
# 		"filter_by": "{filter_by}",
# 		"partial": 1,
# 	},
# 	{
# 		"doctype": "{doctype_3}",
# 		"strict": False,
# 	},
# 	{
# 		"doctype": "{doctype_4}"
# 	}
# ]

# Authentication and authorization
# --------------------------------

# auth_hooks = [
# 	"india_compliance.auth.validate"
# ]<|MERGE_RESOLUTION|>--- conflicted
+++ resolved
@@ -91,25 +91,10 @@
             "india_compliance.gst_india.overrides.transaction.set_place_of_supply"
         )
     },
-<<<<<<< HEAD
-    (
-        "Purchase Order",
-        "Purchase Receipt",
-        "Purchase Invoice",
-        "Sales Order",
-        "Delivery Note",
-        "Sales Invoice",
-    ): {
-        "validate": [
-            "india_compliance.gst_india.overrides.transaction.set_place_of_supply",
-            "india_compliance.gst_india.overrides.transaction.validate_overseas_gst_category",
-        ]
-=======
     "Purchase Receipt": {
         "validate": (
             "india_compliance.gst_india.overrides.transaction.set_place_of_supply"
         )
->>>>>>> 826ccd50
     },
     "Sales Invoice": {
         "on_trash": (
