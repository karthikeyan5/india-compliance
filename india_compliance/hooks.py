from . import __version__ as app_version

app_name = "india_compliance"
app_title = "India Compliance"
app_publisher = "Resilient Tech"
app_description = "ERPNext app to simplify compliance with Indian Rules and Regulations"
app_icon = "octicon octicon-file-directory"
app_color = "grey"
app_email = "hello@indiacompliance.app"
app_license = "GNU General Public License (v3)"
required_apps = ["frappe/erpnext"]

before_install = "india_compliance.patches.check_version_compatibility.execute"
after_install = "india_compliance.install.after_install"
before_uninstall = "india_compliance.uninstall.before_uninstall"

after_app_install = "india_compliance.install.after_app_install"
before_app_uninstall = "india_compliance.uninstall.before_app_uninstall"

before_migrate = "india_compliance.patches.check_version_compatibility.execute"
after_migrate = "india_compliance.audit_trail.setup.after_migrate"

before_tests = "india_compliance.tests.before_tests"

boot_session = "india_compliance.boot.set_bootinfo"

<<<<<<< HEAD
scheduler_events = {
    "cron": {
        "*/5 * * * *": [
            "india_compliance.gst_india.utils.gstr.download_queued_request"
        ],
    }
}

app_include_js = "gst_india.bundle.js"
=======
setup_wizard_requires = "assets/india_compliance/js/setup_wizard.js"
setup_wizard_complete = "india_compliance.gst_india.setup.setup_wizard_complete"
setup_wizard_stages = "india_compliance.setup_wizard.get_setup_wizard_stages"

app_include_js = "india_compliance.bundle.js"
>>>>>>> 5d2ce133

doctype_js = {
    "Address": "gst_india/client_scripts/address.js",
    "Company": "gst_india/client_scripts/company.js",
    "Customer": "gst_india/client_scripts/customer.js",
    "Delivery Note": [
        "gst_india/client_scripts/e_waybill_actions.js",
        "gst_india/client_scripts/delivery_note.js",
    ],
    "Item": "gst_india/client_scripts/item.js",
    "Expense Claim": [
        "gst_india/client_scripts/journal_entry.js",
        "gst_india/client_scripts/expense_claim.js",
    ],
    "Journal Entry": "gst_india/client_scripts/journal_entry.js",
    "Payment Entry": "gst_india/client_scripts/payment_entry.js",
    "Purchase Invoice": [
        "gst_india/client_scripts/e_waybill_actions.js",
        "gst_india/client_scripts/purchase_invoice.js",
    ],
    "Sales Invoice": [
        "gst_india/client_scripts/e_invoice_actions.js",
        "gst_india/client_scripts/e_waybill_actions.js",
        "gst_india/client_scripts/sales_invoice.js",
    ],
    "Supplier": "gst_india/client_scripts/supplier.js",
<<<<<<< HEAD
    "Purchase Invoice": "gst_india/client_scripts/purchase_invoice.js",
=======
    "Accounts Settings": "audit_trail/client_scripts/accounts_settings.js",
    "Customize Form": "audit_trail/client_scripts/customize_form.js",
>>>>>>> 5d2ce133
}

doctype_list_js = {
    "Sales Invoice": [
        "gst_india/client_scripts/e_waybill_actions.js",
        "gst_india/client_scripts/sales_invoice_list.js",
    ]
}

doc_events = {
    "Address": {
        "validate": [
            "india_compliance.gst_india.overrides.address.validate",
            "india_compliance.gst_india.overrides.party.set_docs_with_previous_gstin",
        ],
    },
    "Company": {
        "on_trash": "india_compliance.gst_india.overrides.company.delete_gst_settings_for_company",
        "on_update": [
            "india_compliance.income_tax_india.overrides.company.make_company_fixtures",
            "india_compliance.gst_india.overrides.company.make_company_fixtures",
        ],
        "validate": "india_compliance.gst_india.overrides.party.validate_party",
    },
    "Customer": {
        "validate": "india_compliance.gst_india.overrides.party.validate_party",
        "after_insert": (
            "india_compliance.gst_india.overrides.party.create_primary_address"
        ),
    },
    "Delivery Note": {
        "onload": "india_compliance.gst_india.overrides.delivery_note.onload",
        "validate": (
            "india_compliance.gst_india.overrides.transaction.validate_transaction"
        ),
    },
    "GL Entry": {
        "validate": "india_compliance.gst_india.overrides.gl_entry.validate",
    },
    "Item": {"validate": "india_compliance.gst_india.overrides.item.validate"},
    "Journal Entry": {
        "validate": "india_compliance.gst_india.overrides.journal_entry.validate",
    },
    "Payment Entry": {
        "validate": (
            "india_compliance.gst_india.overrides.payment_entry.update_place_of_supply"
        )
    },
    "Purchase Invoice": {
        "onload": "india_compliance.gst_india.overrides.purchase_invoice.onload",
        "validate": "india_compliance.gst_india.overrides.purchase_invoice.validate",
        "before_validate": (
            "india_compliance.gst_india.overrides.transaction.before_validate"
        ),
    },
    "Purchase Order": {
        "validate": (
            "india_compliance.gst_india.overrides.transaction.validate_transaction"
        ),
        "before_validate": (
            "india_compliance.gst_india.overrides.transaction.before_validate"
        ),
    },
    "Purchase Receipt": {
        "validate": (
            "india_compliance.gst_india.overrides.transaction.validate_transaction"
        ),
        "before_validate": (
            "india_compliance.gst_india.overrides.transaction.before_validate"
        ),
    },
    "Sales Invoice": {
        "onload": "india_compliance.gst_india.overrides.sales_invoice.onload",
        "validate": "india_compliance.gst_india.overrides.sales_invoice.validate",
        "on_submit": "india_compliance.gst_india.overrides.sales_invoice.on_submit",
        "on_update_after_submit": (
            "india_compliance.gst_india.overrides.sales_invoice.on_update_after_submit"
        ),
    },
    "Sales Order": {
        "validate": (
            "india_compliance.gst_india.overrides.transaction.validate_transaction"
        ),
    },
    "Supplier": {
        "validate": [
            "india_compliance.gst_india.overrides.supplier.validate",
            "india_compliance.gst_india.overrides.party.validate_party",
        ],
        "after_insert": (
            "india_compliance.gst_india.overrides.party.create_primary_address"
        ),
    },
    "Tax Category": {
        "validate": "india_compliance.gst_india.overrides.tax_category.validate"
    },
    "Tax Withholding Category": {
        "on_change": "india_compliance.income_tax_india.overrides.tax_withholding_category.on_change",
    },
    "POS Invoice": {
        "validate": (
            "india_compliance.gst_india.overrides.transaction.validate_transaction"
        ),
    },
    "Quotation": {
        "validate": (
            "india_compliance.gst_india.overrides.transaction.validate_transaction"
        ),
    },
    "Accounts Settings": {
        "validate": "india_compliance.audit_trail.overrides.accounts_settings.validate"
    },
    "Property Setter": {
        "validate": "india_compliance.audit_trail.overrides.property_setter.validate",
        "on_trash": "india_compliance.audit_trail.overrides.property_setter.on_trash",
    },
    "Version": {
        "validate": "india_compliance.audit_trail.overrides.version.validate",
        "on_trash": "india_compliance.audit_trail.overrides.version.on_trash",
    },
}


regional_overrides = {
    "India": {
        "erpnext.controllers.taxes_and_totals.get_itemised_tax_breakup_header": "india_compliance.gst_india.overrides.transaction.get_itemised_tax_breakup_header",
        "erpnext.controllers.taxes_and_totals.get_itemised_tax_breakup_data": "india_compliance.gst_india.overrides.transaction.get_itemised_tax_breakup_data",
        "erpnext.controllers.taxes_and_totals.get_regional_round_off_accounts": "india_compliance.gst_india.overrides.transaction.get_regional_round_off_accounts",
        "erpnext.controllers.accounts_controller.update_gl_dict_with_regional_fields": "india_compliance.gst_india.overrides.gl_entry.update_gl_dict_with_regional_fields",
        "erpnext.accounts.party.get_regional_address_details": (
            "india_compliance.gst_india.overrides.transaction.update_party_details"
        ),
        "erpnext.assets.doctype.asset_depreciation_schedule.asset_depreciation_schedule.get_updated_rate_of_depreciation_for_wdv_and_dd": "india_compliance.income_tax_india.overrides.asset_depreciation_schedule.get_updated_rate_of_depreciation_for_wdv_and_dd",
    }
}

jinja = {
    "methods": [
        "india_compliance.gst_india.utils.get_state",
        "india_compliance.gst_india.utils.jinja.add_spacing",
        "india_compliance.gst_india.utils.jinja.get_supply_type",
        "india_compliance.gst_india.utils.jinja.get_sub_supply_type",
        "india_compliance.gst_india.utils.jinja.get_e_waybill_qr_code",
        "india_compliance.gst_india.utils.jinja.get_qr_code",
        "india_compliance.gst_india.utils.jinja.get_transport_type",
        "india_compliance.gst_india.utils.jinja.get_transport_mode",
        "india_compliance.gst_india.utils.jinja.get_ewaybill_barcode",
        "india_compliance.gst_india.utils.jinja.get_e_invoice_item_fields",
        "india_compliance.gst_india.utils.jinja.get_e_invoice_amount_fields",
    ],
}

override_doctype_dashboards = {
    "Sales Invoice": (
        "india_compliance.gst_india.overrides.sales_invoice.get_dashboard_data"
    ),
    "Delivery Note": (
        "india_compliance.gst_india.overrides.delivery_note.get_dashboard_data"
    ),
    "Purchase Invoice": (
        "india_compliance.gst_india.overrides.purchase_invoice.get_dashboard_data"
    ),
}

override_doctype_class = {
    "Customize Form": (
        "india_compliance.audit_trail.overrides.customize_form.CustomizeForm"
    ),
}


# DocTypes to be ignored while clearing transactions of a Company
company_data_to_be_ignored = ["GST Account", "GST Credential"]

# Links to these doctypes will be ignored when deleting a document
ignore_links_on_delete = ["e-Waybill Log", "e-Invoice Log"]

accounting_dimension_doctypes = ["Bill of Entry", "Bill of Entry Item"]

# DocTypes for which Audit Trail must be maintained
audit_trail_doctypes = [
    # To track the "Enable Audit Trail" setting
    "Accounts Settings",
    # ERPNext DocTypes that make GL Entries
    "Dunning",
    "Invoice Discounting",
    "Journal Entry",
    "Payment Entry",
    "Period Closing Voucher",
    "Process Deferred Accounting",
    "Purchase Invoice",
    "Sales Invoice",
    "Asset",
    "Asset Capitalization",
    "Asset Repair",
    "Delivery Note",
    "Landed Cost Voucher",
    "Purchase Receipt",
    "Stock Entry",
    "Stock Reconciliation",
    "Subcontracting Receipt",
    # Additional ERPNext DocTypes that constitute "Books of Account"
    "POS Invoice",
    # India Compliance DocTypes that make GL Entries
    "Bill of Entry",
]

scheduler_events = {
    "cron": {
        "*/5 * * * *": [
            "india_compliance.gst_india.utils.e_invoice.retry_e_invoice_generation",
        ],
    }
}


# Includes in <head>
# ------------------

# include js, css files in header of desk.html
# app_include_css = "/assets/india_compliance/css/india_compliance.css"

# include js, css files in header of web template
# web_include_css = "/assets/india_compliance/css/india_compliance.css"
# web_include_js = "/assets/india_compliance/js/india_compliance.js"

# include custom scss in every website theme (without file extension ".scss")
# website_theme_scss = "india_compliance/public/scss/website"

# include js, css files in header of web form
# webform_include_js = {"doctype": "public/js/doctype.js"}
# webform_include_css = {"doctype": "public/css/doctype.css"}

# include js in page
# page_js = {"page" : "public/js/file.js"}

# include js in doctype views
# doctype_js = {"doctype" : "public/js/doctype.js"}
# doctype_list_js = {"doctype" : "public/js/doctype_list.js"}
# doctype_tree_js = {"doctype" : "public/js/doctype_tree.js"}
# doctype_calendar_js = {"doctype" : "public/js/doctype_calendar.js"}

# Home Pages
# ----------

# application home page (will override Website Settings)
# home_page = "login"

# website user home page (by Role)
# role_home_page = {
# 	"Role": "home_page"
# }

# Generators
# ----------

# automatically create page for each record of this doctype
# website_generators = ["Web Page"]

# Jinja
# ----------

# add methods and filters to jinja environment
# jinja = {
# 	"methods": "india_compliance.utils.jinja_methods",
# 	"filters": "india_compliance.utils.jinja_filters"
# }

# Installation
# ------------

# before_install = "india_compliance.install.before_install"

# Uninstallation
# ------------

# before_uninstall = "india_compliance.uninstall.before_uninstall"
# after_uninstall = "india_compliance.uninstall.after_uninstall"

# Desk Notifications
# ------------------
# See frappe.core.notifications.get_notification_config

# notification_config = "india_compliance.notifications.get_notification_config"

# Permissions
# -----------
# Permissions evaluated in scripted ways

# permission_query_conditions = {
# 	"Event": "frappe.desk.doctype.event.event.get_permission_query_conditions",
# }
#
# has_permission = {
# 	"Event": "frappe.desk.doctype.event.event.has_permission",
# }

# DocType Class
# ---------------
# Override standard doctype classes

# override_doctype_class = {
# 	"ToDo": "custom_app.overrides.CustomToDo"
# }

# Document Events
# ---------------
# Hook on document methods and events

# doc_events = {
# 	"*": {
# 		"on_update": "method",
# 		"on_cancel": "method",
# 		"on_trash": "method"
# 	}
# }

# Scheduled Tasks
# ---------------

# scheduler_events = {
# 	"all": [
# 		"india_compliance.tasks.all"
# 	],
# 	"daily": [
# 		"india_compliance.tasks.daily"
# 	],
# 	"hourly": [
# 		"india_compliance.tasks.hourly"
# 	],
# 	"weekly": [
# 		"india_compliance.tasks.weekly"
# 	],
# 	"monthly": [
# 		"india_compliance.tasks.monthly"
# 	],
# }

# Testing
# -------

# before_tests = "india_compliance.install.before_tests"

# Overriding Methods
# ------------------------------
#
# override_whitelisted_methods = {
# 	"frappe.desk.doctype.event.event.get_events": "india_compliance.event.get_events"
# }
#
# each overriding function accepts a `data` argument;
# generated from the base implementation of the doctype dashboard,
# along with any modifications made in other Frappe apps
# override_doctype_dashboards = {
# 	"Task": "india_compliance.task.get_dashboard_data"
# }

# exempt linked doctypes from being automatically cancelled
#
# auto_cancel_exempted_doctypes = ["Auto Repeat"]


# User Data Protection
# --------------------

# user_data_fields = [
# 	{
# 		"doctype": "{doctype_1}",
# 		"filter_by": "{filter_by}",
# 		"redact_fields": ["{field_1}", "{field_2}"],
# 		"partial": 1,
# 	},
# 	{
# 		"doctype": "{doctype_2}",
# 		"filter_by": "{filter_by}",
# 		"partial": 1,
# 	},
# 	{
# 		"doctype": "{doctype_3}",
# 		"strict": False,
# 	},
# 	{
# 		"doctype": "{doctype_4}"
# 	}
# ]

# Authentication and authorization
# --------------------------------

# auth_hooks = [
# 	"india_compliance.auth.validate"
# ]<|MERGE_RESOLUTION|>--- conflicted
+++ resolved
@@ -24,23 +24,11 @@
 
 boot_session = "india_compliance.boot.set_bootinfo"
 
-<<<<<<< HEAD
-scheduler_events = {
-    "cron": {
-        "*/5 * * * *": [
-            "india_compliance.gst_india.utils.gstr.download_queued_request"
-        ],
-    }
-}
-
-app_include_js = "gst_india.bundle.js"
-=======
 setup_wizard_requires = "assets/india_compliance/js/setup_wizard.js"
 setup_wizard_complete = "india_compliance.gst_india.setup.setup_wizard_complete"
 setup_wizard_stages = "india_compliance.setup_wizard.get_setup_wizard_stages"
 
 app_include_js = "india_compliance.bundle.js"
->>>>>>> 5d2ce133
 
 doctype_js = {
     "Address": "gst_india/client_scripts/address.js",
@@ -67,12 +55,8 @@
         "gst_india/client_scripts/sales_invoice.js",
     ],
     "Supplier": "gst_india/client_scripts/supplier.js",
-<<<<<<< HEAD
-    "Purchase Invoice": "gst_india/client_scripts/purchase_invoice.js",
-=======
     "Accounts Settings": "audit_trail/client_scripts/accounts_settings.js",
     "Customize Form": "audit_trail/client_scripts/customize_form.js",
->>>>>>> 5d2ce133
 }
 
 doctype_list_js = {
@@ -284,6 +268,7 @@
     "cron": {
         "*/5 * * * *": [
             "india_compliance.gst_india.utils.e_invoice.retry_e_invoice_generation",
+            "india_compliance.gst_india.utils.gstr.download_queued_request",
         ],
     }
 }
