{
 "actions": [],
 "creation": "2017-06-27 15:09:01.318003",
 "doctype": "DocType",
 "editable_grid": 1,
 "engine": "InnoDB",
 "field_order": [
  "general_tab",
  "enable_api",
  "hsn_wise_tax_breakup",
  "enable_reverse_charge_in_sales",
  "enable_overseas_transactions",
  "round_off_gst_values",
  "column_break_4",
  "validate_hsn_code",
  "min_hsn_digits",
  "e_waybill_section",
  "enable_e_waybill",
  "enable_e_waybill_from_dn",
  "fetch_e_waybill_data",
  "attach_e_waybill_print",
  "column_break_10",
  "auto_generate_e_waybill",
  "e_waybill_threshold",
  "e_invoice_section",
  "enable_e_invoice",
  "auto_generate_e_invoice",
  "column_break_17",
  "e_invoice_applicable_from",
  "other_apis_section",
  "autofill_party_info",
  "accounts_tab",
  "gst_accounts",
  "credentials_tab",
  "credentials",
  "api_secret"
 ],
 "fields": [
  {
   "fieldname": "gst_accounts",
   "fieldtype": "Table",
   "options": "GST Account",
   "reqd": 1
  },
  {
   "default": "0",
   "description": "Enabling this option will round off individual GST components in all the Invoices",
   "fieldname": "round_off_gst_values",
   "fieldtype": "Check",
   "label": "Round Off GST Values"
  },
  {
   "default": "0",
   "fieldname": "hsn_wise_tax_breakup",
   "fieldtype": "Check",
   "label": "View Tax Breakup Table Based On HSN Code"
  },
  {
   "fieldname": "column_break_4",
   "fieldtype": "Column Break"
  },
  {
   "fieldname": "api_secret",
   "fieldtype": "Password",
   "hidden": 1,
   "label": "API Secret"
  },
  {
   "default": "0",
   "description": "As per <a href=\"https://www.cbic.gov.in/resources/htdocs-cbec/gst/notfctn-78-central-tax-english-2020.pdf\">Central Tax Notification No. 78/2020</a>, HSN/SAC code must be specified in Sales Invoice with atleast 4 or 6 digits (based on turnover)",
   "fieldname": "validate_hsn_code",
   "fieldtype": "Check",
   "label": "Validate HSN/SAC Code in Sales Items and Transactions"
  },
  {
   "default": "6",
   "depends_on": "eval: doc.validate_hsn_code",
   "fieldname": "min_hsn_digits",
   "fieldtype": "Select",
   "label": "Minimum HSN/SAC Code Digits",
   "mandatory_depends_on": "eval: doc.validate_hsn_code",
   "options": "4\n6"
  },
  {
   "fieldname": "accounts_tab",
   "fieldtype": "Tab Break",
   "label": "Accounts"
  },
  {
   "depends_on": "eval: doc.api_secret",
   "fieldname": "credentials_tab",
   "fieldtype": "Tab Break",
   "label": "Credentials"
  },
  {
   "fieldname": "credentials",
   "fieldtype": "Table",
   "options": "GST Credentials"
  },
  {
   "fieldname": "general_tab",
   "fieldtype": "Tab Break",
   "label": "General"
  },
  {
   "fieldname": "e_waybill_section",
   "fieldtype": "Section Break",
   "label": "e-Waybill"
  },
  {
   "default": "0",
   "fieldname": "enable_e_waybill",
   "fieldtype": "Check",
   "label": "Enable e-Waybill Features"
  },
  {
   "fieldname": "column_break_10",
   "fieldtype": "Column Break"
  },
  {
   "default": "0",
   "depends_on": "eval: doc.enable_api && doc.enable_e_waybill",
   "description": "If checked, a PDF of the e-Waybill will be automatically attached to the transaction after it's generation",
   "fieldname": "attach_e_waybill_print",
   "fieldtype": "Check",
   "label": "Attach e-Waybill Print After Generation"
  },
  {
   "default": "0",
   "description": "Enable this to use API features like e-Waybill / e-Invoice generation from your ERP",
   "fieldname": "enable_api",
   "fieldtype": "Check",
   "label": "Enable API Features"
  },
  {
   "depends_on": "eval: doc.enable_api",
   "fieldname": "e_invoice_section",
   "fieldtype": "Section Break",
   "label": "e-Invoice"
  },
  {
   "depends_on": "eval: doc.enable_e_invoice",
   "description": "Posting Date from which e-Invoicing features should be enabled",
   "fieldname": "e_invoice_applicable_from",
   "fieldtype": "Date",
   "label": "e-Invoice Applicable From",
   "mandatory_depends_on": "eval: doc.enable_e_invoice"
  },
  {
   "fieldname": "column_break_17",
   "fieldtype": "Column Break"
  },
  {
   "default": "50000",
   "depends_on": "eval: doc.enable_e_waybill",
   "description": "When selling goods with total Sales Invoice value greater than this amount, a prompt will be displayed if e-Waybill hasn't been generated upon submission",
   "fieldname": "e_waybill_threshold",
   "fieldtype": "Currency",
   "label": "Invoice Value Threshold for e-Waybill Generation"
  },
  {
   "default": "0",
   "depends_on": "eval: doc.enable_api && doc.enable_e_waybill",
   "description": "e-Waybill will be automatically generated after Sales Invoice submission if the invoice value threshold is met, and data is available and valid",
   "fieldname": "auto_generate_e_waybill",
   "fieldtype": "Check",
   "label": "Automatically Generate e-Waybill on Invoice Submission",
   "read_only_depends_on": "eval: doc.enable_e_invoice && doc.auto_generate_e_invoice"
  },
  {
   "default": "0",
   "depends_on": "eval: doc.enable_api && doc.enable_e_waybill",
   "description": "Automatically fetch e-Waybill data after it's generation for printing or logging purposes. This will lead to one additional API request.",
   "fieldname": "fetch_e_waybill_data",
   "fieldtype": "Check",
   "label": "Fetch e-Waybill Data After Generation",
   "read_only_depends_on": "eval: doc.attach_e_waybill_print"
  },
  {
   "default": "0",
   "depends_on": "eval: doc.enable_e_invoice",
   "description": "e-Invoice will be automatically generated after Sales Invoice submission if applicable",
   "fieldname": "auto_generate_e_invoice",
   "fieldtype": "Check",
   "label": "Automatically Generate e-Invoice on Invoice Submission"
  },
  {
   "default": "0",
   "fieldname": "enable_e_invoice",
   "fieldtype": "Check",
   "label": "Enable e-Invoicing"
  },
  {
   "default": "0",
   "fieldname": "enable_reverse_charge_in_sales",
   "fieldtype": "Check",
   "label": "Enable Reverse Charge in Sales Transactions"
  },
  {
   "default": "0",
   "fieldname": "enable_e_waybill_from_dn",
   "fieldtype": "Check",
   "label": "Enable e-Waybill Generation from Delivery Note"
  },
  {
   "default": "0",
   "description": "Fields and validations for these transactions will apply based on this setting",
   "fieldname": "enable_overseas_transactions",
   "fieldtype": "Check",
   "label": "Enable SEZ / Overseas Transactions"
<<<<<<< HEAD
=======
  },
  {
   "depends_on": "eval: doc.enable_api",
   "fieldname": "other_apis_section",
   "fieldtype": "Section Break",
   "label": "Other APIs"
  },
  {
   "default": "0",
   "description": "When creating a new Customer / Supplier / Address using the Quick Entry form, other fields will be automatically fetched based on the GSTIN entered",
   "fieldname": "autofill_party_info",
   "fieldtype": "Check",
   "label": "Autofill Party Information based on GSTIN"
>>>>>>> 23d148ee
  }
 ],
 "index_web_pages_for_search": 1,
 "issingle": 1,
 "links": [],
<<<<<<< HEAD
 "modified": "2022-06-10 01:11:04.874066",
=======
 "modified": "2022-06-11 09:04:51.656487",
>>>>>>> 23d148ee
 "modified_by": "Administrator",
 "module": "GST India",
 "name": "GST Settings",
 "owner": "Administrator",
 "permissions": [
  {
   "read": 1,
   "role": "All"
  },
  {
   "create": 1,
   "read": 1,
   "role": "Accounts Manager",
   "write": 1
  },
  {
   "create": 1,
   "read": 1,
   "role": "Accounts User",
   "write": 1
  },
  {
   "create": 1,
   "read": 1,
   "role": "System Manager",
   "write": 1
  }
 ],
 "quick_entry": 1,
 "sort_field": "modified",
 "sort_order": "DESC",
 "states": [],
 "track_changes": 1
}<|MERGE_RESOLUTION|>--- conflicted
+++ resolved
@@ -208,8 +208,6 @@
    "fieldname": "enable_overseas_transactions",
    "fieldtype": "Check",
    "label": "Enable SEZ / Overseas Transactions"
-<<<<<<< HEAD
-=======
   },
   {
    "depends_on": "eval: doc.enable_api",
@@ -223,17 +221,12 @@
    "fieldname": "autofill_party_info",
    "fieldtype": "Check",
    "label": "Autofill Party Information based on GSTIN"
->>>>>>> 23d148ee
   }
  ],
  "index_web_pages_for_search": 1,
  "issingle": 1,
  "links": [],
-<<<<<<< HEAD
- "modified": "2022-06-10 01:11:04.874066",
-=======
- "modified": "2022-06-11 09:04:51.656487",
->>>>>>> 23d148ee
+ "modified": "2022-06-11 09:04:52.656487",
  "modified_by": "Administrator",
  "module": "GST India",
  "name": "GST Settings",
