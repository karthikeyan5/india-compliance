{
 "actions": [],
 "creation": "2022-03-27 00:51:09.831504",
 "doctype": "DocType",
 "editable_grid": 1,
 "engine": "InnoDB",
 "field_order": [
  "general_tab",
  "enable_overseas_transactions",
  "default_without_payment_of_tax",
  "round_off_gst_values",
  "hsn_wise_tax_breakup",
  "column_break_4",
  "validate_hsn_code",
  "min_hsn_digits",
  "e_waybill_section",
  "enable_e_waybill",
  "e_waybill_criteria",
  "column_break_10",
  "generate_e_waybill_on_submit",
  "get_data_for_print",
  "attach_e_waybill_print",
  "accounts_tab",
  "gst_accounts",
  "credentials_tab",
  "enable_api",
  "credentials",
  "api_secret"
 ],
 "fields": [
  {
   "fieldname": "gst_accounts",
   "fieldtype": "Table",
   "options": "GST Account",
   "reqd": 1
  },
  {
   "default": "0",
   "description": "Enabling this option will round off individual GST components in all the Invoices",
   "fieldname": "round_off_gst_values",
   "fieldtype": "Check",
   "label": "Round Off GST Values"
  },
  {
   "default": "1",
   "fieldname": "hsn_wise_tax_breakup",
   "fieldtype": "Check",
   "label": "Tax Breakup Table Based On HSN Code"
  },
  {
   "fieldname": "column_break_4",
   "fieldtype": "Column Break"
  },
  {
   "fieldname": "api_secret",
   "fieldtype": "Password",
   "hidden": 1,
   "label": "API Secret"
  },
  {
   "default": "1",
   "description": "As per <a href=\"https://www.cbic.gov.in/resources/htdocs-cbec/gst/notfctn-78-central-tax-english-2020.pdf\">Central Tax Notification No. 78/2020</a>, HSN/SAC code must be specified in Sales Invoice with atleast 4 or 6 digits (based on turnover)",
   "fieldname": "validate_hsn_code",
   "fieldtype": "Check",
   "label": "Validate HSN/SAC Code in Sales Items and Transactions"
  },
  {
   "default": "6",
   "depends_on": "eval: doc.validate_hsn_code",
   "fieldname": "min_hsn_digits",
   "fieldtype": "Select",
   "label": "Minimum HSN/SAC Code Digits",
   "mandatory_depends_on": "eval: doc.validate_hsn_code",
   "options": "4\n6"
  },
  {
   "fieldname": "accounts_tab",
   "fieldtype": "Tab Break",
   "label": "Accounts"
  },
  {
   "depends_on": "eval: doc.api_secret",
   "fieldname": "credentials_tab",
   "fieldtype": "Tab Break",
   "label": "Credentials"
  },
  {
   "fieldname": "credentials",
   "fieldtype": "Table",
   "options": "GST Credentials"
  },
  {
   "fieldname": "general_tab",
   "fieldtype": "Tab Break",
   "label": "General"
  },
  {
   "depends_on": "eval:doc.api_secret",
   "fieldname": "e_waybill_section",
   "fieldtype": "Section Break",
   "label": "e-Waybill"
  },
  {
   "default": "0",
   "fieldname": "enable_e_waybill",
   "fieldtype": "Check",
<<<<<<< HEAD
   "label": "Enable e-Waybill"
  },
  {
   "fieldname": "column_break_10",
   "fieldtype": "Column Break"
  },
  {
   "default": "0",
   "depends_on": "eval: doc.api_secret && doc.enable_e_waybill && doc.enable_api",
   "description": "e-Waybill shall be generated on submit of Sales Invoice if criteria is met, and data is valid and available.",
   "fieldname": "generate_e_waybill_on_submit",
   "fieldtype": "Check",
   "label": "Generate e-Waybill on Submit"
  },
  {
   "default": "50000",
   "depends_on": "eval: doc.enable_e_waybill",
   "description": "You would be alerted if you are selling goods with total invoice value above this criteria and e-Waybill is not generated.",
   "fieldname": "e_waybill_criteria",
   "fieldtype": "Int",
   "label": "e-Waybill Criteria"
  },
  {
   "default": "0",
   "depends_on": "eval: doc.api_secret && doc.enable_e_waybill && doc.enable_api",
   "description": "Would you like to make print for e-Waybill? This will automatically fetch data from NIC immediately after you generate e-Waybill for you to make prints for e-Waybill. This would lead to additional API requests.",
   "fieldname": "get_data_for_print",
   "fieldtype": "Check",
   "label": "Get e-Waybill Data for Manual Print",
   "read_only_depends_on": "eval: doc.attach_e_waybill_print"
  },
  {
   "default": "0",
   "depends_on": "eval: doc.api_secret && doc.enable_e_waybill && doc.enable_api",
   "description": "Would you like to save on your storage? Disable this to manually print the e-Waybill. Else, we shall attach the e-Waybill print on its generation automatically to the relevant document.",
   "fieldname": "attach_e_waybill_print",
   "fieldtype": "Check",
   "label": "Attach e-Waybill Print on Generation"
  },
  {
   "default": "0",
   "description": "Enable this to use API features including e-Waybill, e-Invoice or Autofill using Public APIs",
   "fieldname": "enable_api",
   "fieldtype": "Check",
   "label": "Enable API"
=======
   "label": "Enable e-Waybill API"
  },
  {
   "default": "1",
   "description": "Fields and validations for these transactions will apply based on this setting",
   "fieldname": "enable_overseas_transactions",
   "fieldtype": "Check",
   "label": "Enable SEZ / Overseas Transactions"
  },
  {
   "default": "0",
   "depends_on": "eval: doc.enable_overseas_transactions",
   "description": "Supply without payment of tax can be made under bond or Letter of Undertaking (LUT)",
   "fieldname": "default_without_payment_of_tax",
   "fieldtype": "Check",
   "label": "Default Export Type to Without Payment of Tax"
>>>>>>> e70e5c80
  }
 ],
 "index_web_pages_for_search": 1,
 "issingle": 1,
 "links": [],
<<<<<<< HEAD
 "modified": "2022-03-25 12:21:46.773850",
=======
 "modified": "2022-03-28 03:13:52.982127",
>>>>>>> e70e5c80
 "modified_by": "Administrator",
 "module": "GST India",
 "name": "GST Settings",
 "owner": "Administrator",
 "permissions": [
  {
   "read": 1,
   "role": "All"
  },
  {
   "create": 1,
   "read": 1,
   "role": "Accounts Manager",
   "write": 1
  },
  {
   "create": 1,
   "read": 1,
   "role": "Accounts User",
   "write": 1
  },
  {
   "create": 1,
   "read": 1,
   "role": "System Manager",
   "write": 1
  }
 ],
 "quick_entry": 1,
 "sort_field": "modified",
 "sort_order": "DESC",
 "states": [],
 "track_changes": 1
}<|MERGE_RESOLUTION|>--- conflicted
+++ resolved
@@ -104,7 +104,6 @@
    "default": "0",
    "fieldname": "enable_e_waybill",
    "fieldtype": "Check",
-<<<<<<< HEAD
    "label": "Enable e-Waybill"
   },
   {
@@ -150,8 +149,6 @@
    "fieldname": "enable_api",
    "fieldtype": "Check",
    "label": "Enable API"
-=======
-   "label": "Enable e-Waybill API"
   },
   {
    "default": "1",
@@ -167,17 +164,12 @@
    "fieldname": "default_without_payment_of_tax",
    "fieldtype": "Check",
    "label": "Default Export Type to Without Payment of Tax"
->>>>>>> e70e5c80
   }
  ],
  "index_web_pages_for_search": 1,
  "issingle": 1,
  "links": [],
-<<<<<<< HEAD
- "modified": "2022-03-25 12:21:46.773850",
-=======
  "modified": "2022-03-28 03:13:52.982127",
->>>>>>> e70e5c80
  "modified_by": "Administrator",
  "module": "GST India",
  "name": "GST Settings",
