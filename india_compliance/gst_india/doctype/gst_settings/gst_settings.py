# Copyright (c) 2017, Frappe Technologies Pvt. Ltd. and contributors
# For license information, please see license.txt

import os

import frappe
from frappe import _
from frappe.contacts.doctype.contact.contact import get_default_contact
from frappe.model.document import Document
from frappe.utils import date_diff, get_url, nowdate

from india_compliance.gst_india.api import set_session


class EmailMissing(frappe.ValidationError):
    pass

<<<<<<< HEAD
=======
class EmailMissing(frappe.ValidationError):
    pass

>>>>>>> 7504357d

class GSTSettings(Document):
    def onload(self):
        data = frappe._dict()
        data.total_addresses = frappe.db.sql(
            '''select count(*) from tabAddress where country = "India"'''
        )
        data.total_addresses_with_gstin = frappe.db.sql(
            """select distinct count(*)
<<<<<<< HEAD
            from tabAddress where country = "India" and ifnull(gstin, '')!='' """
=======
			from tabAddress where country = "India" and ifnull(gstin, '')!='' """
>>>>>>> 7504357d
        )
        self.set_onload("data", data)

    def validate(self):
        # Validate duplicate accounts
        self.validate_duplicate_accounts()
<<<<<<< HEAD
        self.clear_gst_auth_session()

    def clear_gst_auth_session(self):
        previous = self.get_doc_before_save()
        if previous and not previous.api_secret and self.api_secret:
            set_session(None)
=======
>>>>>>> 7504357d

    def validate_duplicate_accounts(self):
        account_list = []
        for account in self.get("gst_accounts"):
            for fieldname in [
                "cgst_account",
                "sgst_account",
                "igst_account",
                "cess_account",
            ]:
                if account.get(fieldname) in account_list:
                    frappe.throw(
                        _("Account {0} appears multiple times").format(
                            frappe.bold(account.get(fieldname))
                        )
                    )

                if account.get(fieldname):
                    account_list.append(account.get(fieldname))


@frappe.whitelist()
def send_reminder():
    frappe.has_permission("GST Settings", throw=True)

    last_sent = frappe.db.get_single_value("GST Settings", "gstin_email_sent_on")
    if last_sent and date_diff(nowdate(), last_sent) < 3:
        frappe.throw(_("Please wait 3 days before resending the reminder."))

    frappe.db.set_value(
        "GST Settings", "GST Settings", "gstin_email_sent_on", nowdate()
    )

    # enqueue if large number of customers, suppliser
    frappe.enqueue(
        "india_compliance.gst_india.doctype.gst_settings.gst_settings.send_gstin_reminder_to_all_parties"
    )
    frappe.msgprint(
        _("Email Reminders will be sent to all parties with email contacts")
    )


def send_gstin_reminder_to_all_parties():
    parties = []
    for address_name in frappe.db.sql(
        """select name
<<<<<<< HEAD
        from tabAddress where country = "India" and ifnull(gstin, '')='' """
=======
		from tabAddress where country = "India" and ifnull(gstin, '')='' """
>>>>>>> 7504357d
    ):
        address = frappe.get_doc("Address", address_name[0])
        for link in address.links:
            party = frappe.get_doc(link.link_doctype, link.link_name)
            if link.link_doctype in ("Customer", "Supplier"):
                t = (link.link_doctype, link.link_name, address.email_id)
<<<<<<< HEAD
                if not t in parties:
=======
                if t not in parties:
>>>>>>> 7504357d
                    parties.append(t)

    sent_to = []
    for party in parties:
        # get email from default contact
        try:
            email_id = _send_gstin_reminder(party[0], party[1], party[2], sent_to)
            sent_to.append(email_id)
        except EmailMissing:
            pass


@frappe.whitelist()
def send_gstin_reminder(party_type, party):
    """Send GSTIN reminder to one party (called from Customer, Supplier form)"""
    frappe.has_permission(party_type, throw=True)
    email = _send_gstin_reminder(party_type, party)
    if email:
        frappe.msgprint(
            _("Reminder to update GSTIN Sent"), title="Reminder sent", indicator="green"
        )


def _send_gstin_reminder(party_type, party, default_email_id=None, sent_to=None):
    """Send GST Reminder email"""
    email_id = frappe.db.get_value(
        "Contact", get_default_contact(party_type, party), "email_id"
    )
    if not email_id:
        # get email from address
        email_id = default_email_id

    if not email_id:
        frappe.throw(_("Email not found in default contact"), exc=EmailMissing)

    if sent_to and email_id in sent_to:
        return

    frappe.sendmail(
        subject="Please update your GSTIN",
        recipients=email_id,
        message="""
<<<<<<< HEAD
        <p>Hello,</p>
        <p>Please help us send you GST Ready Invoices.</p>
        <p>
            <a href="{0}?party={1}">
            Click here to update your GSTIN Number in our system
            </a>
        </p>
        <p style="color: #aaa; font-size: 11px; margin-top: 30px;">
            Get your GST Ready ERP system at <a href="https://erpnext.com">https://erpnext.com</a>
            <br>
            ERPNext is a free and open source ERP system.
        </p>
        """.format(
=======
		<p>Hello,</p>
		<p>Please help us send you GST Ready Invoices.</p>
		<p>
			<a href="{0}?party={1}">
			Click here to update your GSTIN Number in our system
			</a>
		</p>
		<p style="color: #aaa; font-size: 11px; margin-top: 30px;">
			Get your GST Ready ERP system at <a href="https://erpnext.com">https://erpnext.com</a>
			<br>
			ERPNext is a free and open source ERP system.
		</p>
		""".format(
>>>>>>> 7504357d
            os.path.join(get_url(), "/regional/india/update-gstin"), party
        ),
    )

    return email_id<|MERGE_RESOLUTION|>--- conflicted
+++ resolved
@@ -15,12 +15,6 @@
 class EmailMissing(frappe.ValidationError):
     pass
 
-<<<<<<< HEAD
-=======
-class EmailMissing(frappe.ValidationError):
-    pass
-
->>>>>>> 7504357d
 
 class GSTSettings(Document):
     def onload(self):
@@ -30,26 +24,19 @@
         )
         data.total_addresses_with_gstin = frappe.db.sql(
             """select distinct count(*)
-<<<<<<< HEAD
             from tabAddress where country = "India" and ifnull(gstin, '')!='' """
-=======
-			from tabAddress where country = "India" and ifnull(gstin, '')!='' """
->>>>>>> 7504357d
         )
         self.set_onload("data", data)
 
     def validate(self):
         # Validate duplicate accounts
         self.validate_duplicate_accounts()
-<<<<<<< HEAD
         self.clear_gst_auth_session()
 
     def clear_gst_auth_session(self):
         previous = self.get_doc_before_save()
         if previous and not previous.api_secret and self.api_secret:
             set_session(None)
-=======
->>>>>>> 7504357d
 
     def validate_duplicate_accounts(self):
         account_list = []
@@ -96,22 +83,14 @@
     parties = []
     for address_name in frappe.db.sql(
         """select name
-<<<<<<< HEAD
         from tabAddress where country = "India" and ifnull(gstin, '')='' """
-=======
-		from tabAddress where country = "India" and ifnull(gstin, '')='' """
->>>>>>> 7504357d
     ):
         address = frappe.get_doc("Address", address_name[0])
         for link in address.links:
             party = frappe.get_doc(link.link_doctype, link.link_name)
             if link.link_doctype in ("Customer", "Supplier"):
                 t = (link.link_doctype, link.link_name, address.email_id)
-<<<<<<< HEAD
-                if not t in parties:
-=======
                 if t not in parties:
->>>>>>> 7504357d
                     parties.append(t)
 
     sent_to = []
@@ -154,7 +133,6 @@
         subject="Please update your GSTIN",
         recipients=email_id,
         message="""
-<<<<<<< HEAD
         <p>Hello,</p>
         <p>Please help us send you GST Ready Invoices.</p>
         <p>
@@ -168,21 +146,6 @@
             ERPNext is a free and open source ERP system.
         </p>
         """.format(
-=======
-		<p>Hello,</p>
-		<p>Please help us send you GST Ready Invoices.</p>
-		<p>
-			<a href="{0}?party={1}">
-			Click here to update your GSTIN Number in our system
-			</a>
-		</p>
-		<p style="color: #aaa; font-size: 11px; margin-top: 30px;">
-			Get your GST Ready ERP system at <a href="https://erpnext.com">https://erpnext.com</a>
-			<br>
-			ERPNext is a free and open source ERP system.
-		</p>
-		""".format(
->>>>>>> 7504357d
             os.path.join(get_url(), "/regional/india/update-gstin"), party
         ),
     )
