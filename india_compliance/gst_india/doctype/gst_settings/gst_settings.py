# Copyright (c) 2017, Frappe Technologies Pvt. Ltd. and contributors
# For license information, please see license.txt

import os

import frappe
from frappe import _
from frappe.contacts.doctype.contact.contact import get_default_contact
from frappe.custom.doctype.custom_field.custom_field import create_custom_fields
from frappe.model.document import Document
from frappe.utils import date_diff, get_url, nowdate

from india_compliance.gst_india.constants import GST_ACCOUNT_FIELDS
from india_compliance.gst_india.constants.e_waybill import E_WAYBILL_FIELDS
from india_compliance.gst_india.utils import delete_custom_fields


class GSTSettings(Document):
    def validate(self):
        self.validate_gst_accounts()

    def on_update(self):
<<<<<<< HEAD
        frappe.enqueue(self.create_or_delete_fields)
=======
        # clear session boot cache
        frappe.cache().delete_keys("bootinfo")
>>>>>>> c2e450c6

    def validate_gst_accounts(self):
        account_list = []
        company_wise_account_types = {}

        for row in self.gst_accounts:

            # Validate Duplicate Accounts
            for fieldname in GST_ACCOUNT_FIELDS:
                account = row.get(fieldname)
                if not account:
                    continue

                if account in account_list:
                    frappe.throw(
                        _("Row #{0}: Account {1} appears multiple times").format(
                            row.idx,
                            frappe.bold(account),
                        )
                    )

                account_list.append(account)

            # Validate Duplicate Account Types for each Company
            account_types = company_wise_account_types.setdefault(row.company, [])
            if row.account_type in account_types:
                frappe.throw(
                    _(
                        "Row #{0}: Account Type {1} appears multiple times for {2}"
                    ).format(
                        row.idx,
                        frappe.bold(row.account_type),
                        frappe.bold(row.company),
                    )
                )

            account_types.append(row.account_type)

    def create_or_delete_fields(self):
        if not self.has_value_changed("enable_e_waybill"):
            return

        if self.enable_e_waybill:
            create_custom_fields(E_WAYBILL_FIELDS, update=True)
        else:
            delete_custom_fields(E_WAYBILL_FIELDS)<|MERGE_RESOLUTION|>--- conflicted
+++ resolved
@@ -20,12 +20,9 @@
         self.validate_gst_accounts()
 
     def on_update(self):
-<<<<<<< HEAD
-        frappe.enqueue(self.create_or_delete_fields)
-=======
         # clear session boot cache
         frappe.cache().delete_keys("bootinfo")
->>>>>>> c2e450c6
+        frappe.enqueue(self.create_or_delete_fields)
 
     def validate_gst_accounts(self):
         account_list = []
