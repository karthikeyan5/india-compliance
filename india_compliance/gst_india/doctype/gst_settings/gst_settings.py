--- conflicted
+++ resolved
@@ -3,10 +3,7 @@
 
 import frappe
 from frappe import _
-<<<<<<< HEAD
 from frappe.contacts.doctype.contact.contact import get_default_contact
-=======
->>>>>>> dc1a6614
 from frappe.custom.doctype.custom_field.custom_field import create_custom_fields
 from frappe.model.document import Document
 from frappe.utils import getdate
@@ -20,9 +17,7 @@
 class GSTSettings(Document):
     def validate(self):
         self.validate_gst_accounts()
-<<<<<<< HEAD
         self.enable_disable_reverse_charge_feature()
-=======
         self.validate_e_invoice_applicability_date()
         self.update_dependant_fields()
 
@@ -35,7 +30,6 @@
 
         if self.enable_e_invoice and self.auto_generate_e_invoice:
             self.auto_generate_e_waybill = 1
->>>>>>> dc1a6614
 
     def on_update(self):
         frappe.enqueue(self.update_custom_fields, queue="short", at_front=True)
@@ -80,7 +74,6 @@
 
             account_types.append(row.account_type)
 
-<<<<<<< HEAD
     def enable_disable_reverse_charge_feature(self):
         self.create_reverse_charge_field_in_si() if self.enable_reverse_charge else self.delete_reverse_charge_field_from_si()
 
@@ -107,7 +100,7 @@
                 "Custom Field",
                 {"dt": "Sales Invoice", "fieldname": "is_reverse_charge"},
             )
-=======
+
     def update_custom_fields(self):
         if self.has_value_changed("enable_e_waybill"):
             _update_custom_fields(E_WAYBILL_FIELDS, self.enable_e_waybill)
@@ -140,5 +133,4 @@
     if condition:
         create_custom_fields(fields, ignore_validate=True)
     else:
-        delete_custom_fields(fields)
->>>>>>> dc1a6614
+        delete_custom_fields(fields)