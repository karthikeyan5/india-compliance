--- conflicted
+++ resolved
@@ -23,6 +23,19 @@
 		});
 	},
 
+	filter_accounts: function(frm, account_field) {
+		frm.set_query(account_field, "gst_accounts", function(doc, cdt, cdn) {
+			var row = locals[cdt][cdn];
+			return {
+				filters: {
+					company: row.company,
+					account_type: "Tax",
+					is_group: 0
+				}
+			};
+		});
+	},
+
 	after_save(frm) {
 		// sets latest values in frappe.boot for current user
 		// other users will still need to refresh page
@@ -30,20 +43,6 @@
 	}
 });
 
-<<<<<<< HEAD
-	enable_reverse_charge: function (frm) {
-		if (frm.doc.enable_reverse_charge) {
-			frappe.confirm('Do you wish to enable Reverse Charge in Sales Invoice?',
-				() => {
-					return;
-				}, () => {
-					frm.set_value('enable_reverse_charge', false);
-				})
-		}
-	}
-
-});
-=======
 function filter_accounts(frm, account_field) {
 	frm.set_query(account_field, "gst_accounts", (_, cdt, cdn) => {
 		const row = frappe.get_doc(cdt, cdn);
@@ -55,5 +54,4 @@
 			}
 		};
 	});
-}
->>>>>>> 637c6e25
+}