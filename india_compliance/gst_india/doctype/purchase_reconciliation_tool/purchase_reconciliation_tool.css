--- conflicted
+++ resolved
@@ -67,7 +67,13 @@
     max-height: 100px;
 }
 
-<<<<<<< HEAD
+div[data-page-route="Purchase Reconciliation Tool"] .dropdown-divider {
+    height: 0;
+    margin: 5px 0;
+    border-top: 1px solid var(--border-color);
+    padding: 0;
+}
+
 .detail-view-head {
     width: 15%;
 }
@@ -82,11 +88,4 @@
 
 td, .not-matched-row {
     color: red;
-=======
-div[data-page-route="Purchase Reconciliation Tool"] .dropdown-divider {
-    height: 0;
-    margin: 5px 0;
-    border-top: 1px solid var(--border-color);
-    padding: 0;
->>>>>>> d46b6482
 }