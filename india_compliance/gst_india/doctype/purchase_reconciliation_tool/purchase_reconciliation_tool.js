// Copyright (c) 2022, Resilient Tech and contributors
// For license information, please see license.txt

// TODO: change the namespace
// TODO: replace the demo data
frappe.provide("reco_tool");

const tooltip_info = {
    purchase_period: "Returns purchases during this period where no match is found.",
    inward_supply_period:
        "Returns all documents from GSTR 2A/2B during this return period.",
};

const api_enabled = ic.is_api_enabled();

const ReturnType = {
    GSTR2A: "GSTR2a",
    GSTR2B: "GSTR2b",
};

frappe.ui.form.on("Purchase Reconciliation Tool", {
    async setup(frm) {
        patch_set_active_tab(frm);
        new ic.quick_info_popover(frm, tooltip_info);

        await frappe.require("purchase_reco_tool.bundle.js");
        frm.purchase_reconciliation_tool = new PurchaseReconciliationTool(frm);

        frm.trigger("set_default_financial_year");
    },

    async company(frm) {
        if (frm.doc.company) {
            const options = await set_gstin_options(frm);
            frm.set_value("company_gstin", options[0]);
        }
    },

    refresh(frm) {
        // allow save for even  for no changes to the form

        fetch_date_range(frm, "purchase");
        fetch_date_range(frm, "inward_supply");

        api_enabled
            ? frm.add_custom_button(__("Download"), () => new ImportDialog(frm))
            : frm.add_custom_button(__("Upload"), () => new ImportDialog(frm, false));

        // add custom buttons
        if (!frm.purchase_reconciliation_tool?.data) return;
        if (frm.get_active_tab()?.df.fieldname == "invoice_tab") {
            frm.add_custom_button(
                __("Unlink"),
                () => unlink_documents(frm),
                __("Actions")
            );
            frm.add_custom_button("dropdown-divider", () => { }, __("Actions"));
        }
        ["Accept My Values", "Accept Supplier Values", "Pending", "Ignore"].forEach(
            action =>
                frm.add_custom_button(
                    __(action),
                    () => apply_action(frm, action),
                    __("Actions")
                )
        );
        frm.$wrapper
            .find("[data-label='dropdown-divider']")
            .addClass("dropdown-divider");

        // Export button
        frm.add_custom_button(__("Export"), () => frm.purchase_reconciliation_tool.apply_data_export());
    },

    before_save(frm) {
        frm.doc.__unsaved = true;
    },

    purchase_period(frm) {
        fetch_date_range(frm, "purchase");
    },

    inward_supply_period(frm) {
        fetch_date_range(frm, "inward_supply");
        frm.trigger("set_default_financial_year");
    },

    after_save(frm) {
        frm.purchase_reconciliation_tool.refresh(
            frm.doc.__onload?.reconciliation_data?.data
        );
    },

    async set_default_financial_year(frm) {
        const { message: date_range } = await frm.call("get_date_range", {
            period:
                frm.doc.inward_supply_period == "Previous Financial Year"
                    ? "Previous Financial Year"
                    : "Current Finanical Year",
        });
        frm.current_financial_year = date_range;
    },

    show_progress(frm, type) {
        if (type == "download") {
            frappe.run_serially([
                () => frm.events.update_progress(frm, "update_api_progress"),
                () => frm.events.update_progress(frm, "update_transactions_progress"),
            ]);
        } else if (type == "upload") {
            frm.events.update_progress(frm, "update_transactions_progress");
        }
    },

    update_progress(frm, method) {
        frappe.realtime.on(method, data => {
            const { current_progress } = data;
            const message =
                method == "update_api_progress"
                    ? __("Fetching data from GSTN")
                    : __("Updating Inward Supply for Return Period {0}", [
                        data.return_period,
                    ]);

            frm.dashboard.show_progress(
                "Import GSTR Progress",
                current_progress,
                message
            );
            if (data.is_last_period) {
                frm.flag_last_return_period = data.return_period;
            }
            if (
                current_progress == 100 &&
                method != "update_api_progress" &&
                frm.flag_last_return_period == data.return_period
            ) {
                setTimeout(() => {
                    frm.dashboard.hide();
                    frm.refresh();
                    frm.dashboard.set_headline("Successfully Imported");
                    setTimeout(() => {
                        frm.dashboard.clear_headline();
                    }, 2000);
                    frm.save();
                }, 1000);
            }
        });
    },
});

class PurchaseReconciliationTool {
    constructor(frm) {
        this.init(frm);
        this.render_tab_group();
        this.setup_filter_button();
        this.render_data_tables();
    }

    init(frm) {
        this.frm = frm;
        this.data = [];
        this.filtered_data = this.data;
        this.$wrapper = this.frm.get_field("reconciliation_html").$wrapper;
        this._tabs = ["invoice", "supplier", "summary"];
    }

    refresh(data) {
        if (data) {
            this.data = data;
            this.refresh_filter_fields();
        }

        this.apply_filters(!!data);

        // data unchanged!
        if (this.rendered_data == this.filtered_data) return;

        this._tabs.forEach(tab => {
            this.tabs[`${tab}_tab`].refresh(this[`get_${tab}_data`]());
        });

        this.rendered_data = this.filtered_data;
    }

    render_tab_group() {
        this.tab_group = new frappe.ui.FieldGroup({
            fields: [
                {
                    //hack: for the FieldGroup(Layout) to avoid rendering default "details" tab
                    fieldtype: "Section Break",
                },
                {
                    label: "Match Summary",
                    fieldtype: "Tab Break",
                    fieldname: "summary_tab",
                    active: 1,
                },
                {
                    fieldtype: "HTML",
                    fieldname: "summary_data",
                },
                {
                    label: "Supplier View",
                    fieldtype: "Tab Break",
                    fieldname: "supplier_tab",
                },
                {
                    fieldtype: "HTML",
                    fieldname: "supplier_data",
                },
                {
                    label: "Document View",
                    fieldtype: "Tab Break",
                    fieldname: "invoice_tab",
                },
                {
                    fieldtype: "HTML",
                    fieldname: "invoice_data",
                },
            ],
            body: this.$wrapper,
            frm: this.frm,
        });

        this.tab_group.make();

        // make tabs_dict for easy access
        this.tabs = Object.fromEntries(
            this.tab_group.tabs.map(tab => [tab.df.fieldname, tab])
        );
    }

    setup_filter_button() {
        this.filter_button = $(`<div class="filter-selector">
			<button class="btn btn-default btn-sm filter-button">
				<span class="filter-icon">
					${frappe.utils.icon("filter")}
				</span>
				<span class="button-label hidden-xs">
					${__("Filter")}
				<span>
			</button>
		</div>`).appendTo(this.$wrapper.find(".form-tabs-list"));

        this.filter_group = new ic.FilterGroup({
            doctype: "Purchase Reconciliation Tool",
            filter_button: this.filter_button,
            filter_options: {
                fieldname: "supplier_name",
                filter_fields: this.get_filter_fields(),
            },
            on_change: () => {
                this.refresh();
            },
        });
    }

    get_filter_fields() {
        const fields = [
            {
                label: "Supplier Name",
                fieldname: "supplier_name",
                fieldtype: "Autocomplete",
                options: this.get_autocomplete_options("supplier_name"),
            },
            {
                label: "Supplier GSTIN",
                fieldname: "supplier_gstin",
                fieldtype: "Autocomplete",
                options: this.get_autocomplete_options("supplier_gstin"),
            },
            {
                label: "Match Status",
                fieldname: "isup_match_status",
                fieldtype: "Select",
                options: [
                    "Exact Match",
                    "Suggested Match",
                    "Mismatch",
                    "Manual Match",
                    "Missing in 2A/2B",
                    "Missing in PR",
                ],
            },
            {
                label: "Action",
                fieldname: "isup_action",
                fieldtype: "Select",
                options: [
                    "No Action",
                    "Accept My Values",
                    "Accept Supplier Values",
                    "Ignore",
                    "Pending",
                ],
            },
            {
                label: "Classification",
                fieldname: "isup_classification",
                fieldtype: "Select",
                options: [
                    "B2B",
                    "B2BA",
                    "CDNR",
                    "CDNRA",
                    "ISD",
                    "ISDA",
                    "IMPG",
                    "IMPGSEZ",
                ],
            },
            {
                label: "Is Reverse Charge",
                fieldname: "is_reverse_charge",
                fieldtype: "Check",
            },
        ];

        fields.forEach(field => (field.parent = "Purchase Reconciliation Tool"));
        return fields;
    }

    refresh_filter_fields() {
        this.filter_group.filter_options.filter_fields = this.get_filter_fields();
    }

    get_autocomplete_options(field) {
        const options = [];
        this.data.forEach(row => {
            if (row[field] && !options.includes(row[field])) options.push(row[field]);
        });
        return options;
    }

    apply_filters(force, custom_filter = null) {
        const has_filters = this.filter_group.filters.length > 0 || custom_filter;
        if (!has_filters) {
            this.filters = null;
            this.filtered_data = this.data;
            return;
        }

        let filters = !custom_filter ? this.filter_group.get_filters() : custom_filter;
        if (!force && this.filters === filters) return;

        this.filters = filters;
        this.filtered_data = this.data.filter(row => {
            return filters.every(filter =>
                ic.FILTER_OPERATORS[filter[2]](filter[3] || "", row[filter[1]] || "")
            );
        });
    }

    render_data_tables() {
        this._tabs.forEach(tab => {
            this.tabs[`${tab}_tab`] = new ic.DataTableManager({
                $wrapper: this.tab_group.get_field(`${tab}_data`).$wrapper,
                columns: this[`get_${tab}_columns`](),
                data: this[`get_${tab}_data`](),
                options: {
                    cellHeight: 55,
                },
            });
        });
        this.set_listeners();
    }

    set_listeners() {
        const me = this;
        this.tabs.invoice_tab.$datatable.on("click", ".btn.eye", function (e) {
            const data = me.mapped_invoice_data[$(this).attr("data-name")];
            me.dm = new DetailViewDialog(me.frm, data);
        });
        this.tabs.supplier_tab.$datatable.on("click", ".btn.download", function (e) {
            // Export selected rows to XLSX
            const selected_row = me.supplier_data[$(this).attr("data-name")];
            me.apply_data_export(selected_row);
        });

        this.tabs.supplier_tab.$datatable.on("click", ".btn.envelope", function (e) {
            const data = me.supplier_data[$(this).attr("data-name")];
            me.dm = new EmailDialog(me.frm, data);
        });

        // TODO: add filters on click
        this.tabs.summary_tab.$datatable.on(
            "click",
            ".match-status",
            async function (e) {
                const match_status = $(this).text();
                console.log(match_status);
            }
        );
    }

    get_summary_data() {
        this.summary_data = {};
        this.filtered_data.forEach(row => {
            let new_row = this.summary_data[row.isup_match_status];
            if (!new_row) {
                new_row = this.summary_data[row.isup_match_status] = {
                    isup_match_status: row.isup_match_status,
                    count_isup_docs: 0,
                    count_pur_docs: 0,
                    count_action_taken: 0,
                    total_docs: 0,
                    tax_diff: 0,
                    taxable_value_diff: 0,
                };
            }
            if (row.isup_name) new_row.count_isup_docs += 1;
            if (row.name) new_row.count_pur_docs += 1;
            if (row.isup_action != "No Action") new_row.count_action_taken += 1;
            new_row.total_docs += 1;
            new_row.tax_diff += row.tax_diff || 0;
            new_row.taxable_value_diff += row.taxable_value_diff || 0;
        });
        return Object.values(this.summary_data);
    }

    get_summary_columns() {
        return [
            {
                label: "Match Status",
                fieldname: "isup_match_status",
                width: 200,
                _value: (...args) => `<span class='match-status'>${args[0]}</span>`,
            },
            {
                label: "Count <br>2A/2B Docs",
                fieldname: "count_isup_docs",
                width: 120,
                align: "center",
            },
            {
                label: "Count <br>Purchase Docs",
                fieldname: "count_pur_docs",
                width: 120,
                align: "center",
            },
            {
                label: "Taxable Amount Diff <br>2A/2B - Purchase",
                fieldname: "taxable_value_diff",
                width: 180,
                align: "center",
                _value: (...args) => format_number(args[0]),
            },
            {
                label: "Tax Difference <br>2A/2B - Purchase",
                fieldname: "tax_diff",
                width: 180,
                align: "center",
                _value: (...args) => format_number(args[0]),
            },
            {
                label: "% Action Taken",
                fieldname: "action_taken",
                width: 120,
                align: "center",
                _value: (...args) => {
                    return (
                        roundNumber(
                            (args[2].count_action_taken / args[2].total_docs) * 100,
                            2
                        ) + " %"
                    );
                },
            },
        ];
    }

    get_supplier_data() {
        this.supplier_data = {};
        this.filtered_data.forEach(row => {
            let new_row = this.supplier_data[row.supplier_gstin];
            if (!new_row) {
                new_row = this.supplier_data[row.supplier_gstin] = {
                    supplier_name: row.supplier_name,
                    supplier_gstin: row.supplier_gstin,
                    count_isup_docs: 0,
                    count_pur_docs: 0,
                    count_action_taken: 0,
                    total_docs: 0,
                    tax_diff: 0,
                    taxable_value_diff: 0,
                };
            }
            if (row.isup_name) new_row.count_isup_docs += 1;
            if (row.name) new_row.count_pur_docs += 1;
            if (row.isup_action != "No Action") new_row.count_action_taken += 1;
            new_row.total_docs += 1;
            new_row.tax_diff += row.tax_diff || 0;
            new_row.taxable_value_diff += row.taxable_value_diff || 0;
        });
        return Object.values(this.supplier_data);
    }

    get_supplier_columns() {
        return [
            {
                label: "Supplier Name",
                fieldname: "supplier_name",
                fieldtype: "Link",
                width: 200,
                _value: (value, column, data) => {
                    // if (data && column.field === "supplier_name") {
                    //     column.docfield.link_onclick = `reco_tool.apply_filters(${JSON.stringify(
                    //         {
                    //             tab: "invoice_tab",
                    //             filters: {
                    //                 supplier_name: data.supplier_gstin,
                    //             },
                    //         }
                    //     )})`;
                    // }

                    return `
                            ${data.supplier_name}
                            <br />
                            <span style="font-size: 0.9em">
                                ${data.supplier_gstin || ""}
                            </span>
                        `;
                },
            },
            {
                label: "Count <br>2A/2B Docs",
                fieldname: "count_isup_docs",
                align: "center",
                width: 120,
            },
            {
                label: "Count <br>Purchase Docs",
                fieldname: "count_pur_docs",
                align: "center",
                width: 120,
            },
            {
                label: "Taxable Amount Diff <br>2A/2B - Purchase",
                fieldname: "taxable_value_diff",
                align: "center",
                width: 150,
                _value: (...args) => format_number(args[0]),
            },
            {
                label: "Tax Difference <br>2A/2B - Purchase",
                fieldname: "tax_diff",
                align: "center",
                width: 150,
                _value: (...args) => format_number(args[0]),
            },
            {
                label: "% Action <br>Taken",
                fieldname: "action_taken",
                align: "center",
                width: 120,
                _value: (...args) => {
                    return (
                        roundNumber(
                            (args[2].count_action_taken / args[2].total_docs) * 100,
                            2
                        ) + " %"
                    );
                },
            },
            {
                fieldname: "download",
                fieldtype: "html",
                width: 60,
                _value: (...args) => get_icon(...args, "download"),
            },
            {
                fieldname: "email",
                fieldtype: "html",
                width: 60,
                _value: (...args) => get_icon(...args, "envelope"),
            },
        ];
    }

    get_invoice_data() {
        this.mapped_invoice_data = {};
        this.filtered_data.forEach(row => {
            this.mapped_invoice_data[get_hash(row)] = row;
        });
        return this.filtered_data;
    }

    get_invoice_columns() {
        return [
            {
                fieldname: "view",
                fieldtype: "html",
                width: 60,
                align: "center",
                _value: (...args) => get_icon(...args, "eye"),
            },
            {
                label: "Supplier Name",
                fieldname: "supplier_name",
                width: 150,
                _value: (...args) => {
                    return `${args[2].supplier_name}
                            <br />
                            <span style="font-size: 0.9em">
                                ${args[2].supplier_gstin || ""}
                            </span>`;
                },
            },
            {
                label: "Bill No.",
                fieldname: "bill_no",
            },
            {
                label: "Date",
                fieldname: "bill_date",
            },
            {
                label: "Match Status",
                fieldname: "isup_match_status",
                width: 120,
            },
            {
                label: "Purchase <br>Invoice",
                fieldname: "name",
                fieldtype: "Link",
                doctype: "Purchase Invoice",
                align: "center",
                width: 120,
            },
            {
                label: "GST Inward <br>Supply",
                fieldname: "isup_name",
                fieldtype: "Link",
                doctype: "GST Inward Supply",
                align: "center",
                width: 120,
            },
            {
                fieldname: "taxable_value_diff",
                label: "Taxable Amount Diff <br>2A/2B - Purchase",
                width: 150,
                align: "center",
                _value: (...args) => {
                    return format_number(args[0]);
                },
            },
            {
                label: "Tax Difference <br>2A/2B - Purchase",
                fieldname: "tax_diff",
                width: 120,
                align: "center",
                _value: (...args) => {
                    return format_number(args[0]);
                },
            },
            {
                fieldname: "differences",
                label: "Differences",
                width: 150,
                align: "Left",
            },
            {
                label: "Action",
                fieldname: "isup_action",
            },
        ];
    }

    get_filtered_data(selected_row = null) {
        if (selected_row) {
            const filters = [[this.frm.doctype, 'supplier_gstin', '=', selected_row.supplier_gstin, false]];

            this.apply_filters(true, filters);
        }

        let filtered_data = Object.assign({},
            {
                'match_summary': this.get_summary_data(),
                'supplier_summary': this.get_supplier_data(),
                'invoice_summary': this.filtered_data
            }
        );

        return filtered_data;
    }

    apply_data_export(selected_row = null) {
        this.data_to_export = this.get_filtered_data(selected_row);
        let is_download = selected_row ? true : false;

        if (is_download) delete this.data_to_export.supplier_summary;

        // removed onload data to avoid RequestURI too long error
        let doc = this.frm.doc;
        delete doc["__onload"];

        let get_url = "/api/method/india_compliance.gst_india.doctype.purchase_reconciliation_tool.purchase_reconciliation_tool.export_data_to_xlsx";

        var export_params = () => {
            return {
                data: JSON.stringify(this.data_to_export),
                doc: JSON.stringify(doc),
                download: is_download
            }
        }
        open_url_post(get_url, export_params());

    }
}

class DetailViewDialog {
    html_fields = [
        "name",
        "bill_no",
        "bill_date",
        "taxable_value",
        "cgst",
        "sgst",
        "igst",
        "cess",
        "is_reverse_charge",
        "place_of_supply",
    ];

    constructor(frm, data) {
        this.frm = frm;
        this.data = data;
        this.prefix = "isup_";

        this.process_data();
        this.init_dialog();
        this.setup_actions();
        this.render_html();
        this.dialog.show();
    }

    process_data() {
        this._data = {};
        if (this.data["name"]) this._process_data("");
        if (this.data["isup_name"]) this._process_data("isup_");

        ["tax_diff", "taxable_value_diff", "supplier_name", "supplier_gstin"].forEach(
            field => this._assign_value(field, this.data, "")
        );
    }

    _process_data(prefix, data) {
        if (!data) data = this.data;

        this.html_fields.forEach(field => {
            this._data[prefix + field] = null;
            if (field == "name")
                this._data[prefix + "link"] = this._get_link(data, prefix);

            if (field == "is_reverse_charge" && data[prefix + "name"]) {
                this._assign_value(field, data, prefix, true);
                return;
            }

            if (data[prefix + "name"]) this._assign_value(field, data, prefix);
        });
    }

    _assign_value(field, source_data, prefix, bool = false) {
        field = prefix + field;
        if (source_data[field] != null) {
            if (bool) this._data[field] = source_data[field] ? "Yes" : "No";
            else this._data[field] = source_data[field];
        }
    }

    init_dialog() {
        this.dialog = new frappe.ui.Dialog({
            title: `Detail View (${this.data.isup_classification})`,
            fields: [
                ...this._get_document_link_fields(),
                {
                    fieldtype: "HTML",
                    fieldname: "supplier_details",
                    options: `<h5>${this._data.supplier_name} (${this._data.supplier_gstin})</h5>`,
                },
                {
                    fieldtype: "HTML",
                    fieldname: "diff_cards",
                },
                {
                    fieldtype: "HTML",
                    fieldname: "detail_table",
                },
            ],
        });
        this.set_link_options();
    }

    _get_document_link_fields() {
        if (this.data.isup_match_status == "Missing in 2A/2B")
            this.missing_doctype = "GST Inward Supply";
        else if (this.data.isup_match_status == "Missing in PR")
            this.missing_doctype = "Purchase Invoice";
        else return [];

        return [
            {
                label: "GSTIN",
                fieldtype: "Data",
                fieldname: "supplier_gstin",
                default: this.data.supplier_gstin,
                onchange: () => this.set_link_options(),
            },
            {
                label: `Link with (${this.missing_doctype}):`,
                fieldtype: "Autocomplete",
                fieldname: "link_with",
                onchange: () => this.refresh_data(),
            },
            {
                fieldtype: "Column Break",
            },
            {
                label: "Date Range",
                fieldtype: "DateRange",
                fieldname: "date_range",
                default: this.frm.current_financial_year,
                onchange: () => this.set_link_options(),
            },
            {
                label: "Show matched options",
                fieldtype: "Check",
                fieldname: "show_matched",
                onchange: () => this.set_link_options(),
            },
            {
                fieldtype: "Section Break",
            },
        ];
    }

    _get_date_range(field_prefix) {
        const from_date_field = field_prefix + "_from_date";
        const to_date_field = field_prefix + "_to_date";

        return [this.frm.doc[from_date_field], this.frm.doc[to_date_field]];
    }

    async set_link_options() {
        if (!this.missing_doctype) return;

        this.filters = {
            supplier_gstin: this.dialog.get_value("supplier_gstin"),
            bill_from_date: this.dialog.get_value("date_range")[0],
            bill_to_date: this.dialog.get_value("date_range")[1],
            show_matched: this.dialog.get_value("show_matched"),
        };

        const { message } = await this.frm.call("get_link_options", {
            doctype: this.missing_doctype,
            filters: this.filters,
        });

        this.dialog.get_field("link_with").set_data(message);
    }

    setup_actions() {
        // determine actions
        let actions = [];
        if (this.data.isup_match_status == "Missing in 2A/2B") actions.push("Link");
        else if (this.data.isup_match_status == "Missing in PR")
            actions.push("Create", "Link", "Pending");
        else
            actions.push(
                "Unlink",
                "Accept My Values",
                "Accept Supplier Values",
                "Pending"
            );

        actions.push("Ignore");

        // setup actions
        actions.forEach(action => {
            this.dialog.add_custom_action(
                action,
                () => {
                    this._apply_custom_action(action);
                    this.dialog.hide();
                },
                `mr-2 ${this._get_button_css(action)}`
            );
        });

        this.dialog.$wrapper
            .find(".btn.btn-secondary.not-grey")
            .removeClass("btn-secondary");
        this.dialog.$wrapper.find(".modal-footer").css("flex-direction", "inherit");
    }

    _apply_custom_action(action) {
        if (action == "Unlink") {
            unlink_documents(this.frm, [this.data]);
        } else if (action == "Link") {
            reco_tool.link_documents(
                this.frm,
                this._data.name,
                this._data.isup_name,
                true
            );
        } else if (action == "Create") {
            create_new_purchase_invoice(
                this.data,
                this.frm.doc.company,
                this.frm.doc.company_gstin
            );
        } else {
            apply_action(this.frm, action, [this.data]);
        }
    }

    _get_button_css(action) {
        if (action == "Unlink") return "btn-danger not-grey";
        if (action == "Pending") return "btn-secondary";
        if (action == "Ignore") return "btn-secondary";
        if (action == "Create") return "btn-primary not-grey";
        if (action == "Link") return "btn-primary not-grey btn-link disabled";
        if (action == "Accept My Values") return "btn-primary not-grey";
        if (action == "Accept Supplier Values") return "btn-primary not-grey";
    }

    toggle_link_btn(disabled) {
        const btn = this.dialog.$wrapper.find(".modal-footer .btn-link");
        if (disabled) btn.addClass("disabled");
        else btn.removeClass("disabled");
    }

    refresh_data() {
        const field = this.dialog.get_field("link_with");
        let row_data = [];
        this.toggle_link_btn(true);
        if (field.value) {
            row_data = field._data.filter(row => row.value == field.value)[0];
            this.toggle_link_btn(false);
        }

        if (this.data.isup_match_status == "Missing in 2A/2B")
            this._process_data("isup_", row_data);
        else this._process_data("", row_data);

        this._data.taxable_value_diff =
            this._data.taxable_value - this._data.isup_taxable_value;

        const taxes = [];
        ["cgst", "sgst", "igst", "cess"].forEach(tax => {
            taxes.push(this._data[tax]);
            if (this._data[`isup_${tax}`]) taxes.push(this._data[`isup_${tax}`] * -1);
        });
        this._data.tax_diff = taxes.reduce((a, b) => a + b, 0);
        this.render_html();
    }

    render_html() {
        this.render_cards();
        this.render_table();
    }

    render_cards() {
        let cards = [
            {
                value: this._data.tax_diff,
                label: "Tax Difference",
                datatype: "Currency",
                currency: frappe.boot.sysdefaults.currency,
                indicator: this._data.tax_diff == 0 ? "text-success" : "text-danger",
            },
            {
                value: this._data.taxable_value_diff,
                label: "Taxable Amount Difference",
                datatype: "Currency",
                currency: frappe.boot.sysdefaults.currency,
                indicator:
                    this._data.taxable_value_diff == 0 ? "text-success" : "text-danger",
            },
        ];

        if (!this._data.name || !this._data.isup_name) cards = [];

        new ic.NumberCardManager({
            $wrapper: this.dialog.fields_dict.diff_cards.$wrapper,
            cards: cards,
        });
    }

    render_table() {
        const detail_table = this.dialog.fields_dict.detail_table;
        detail_table.html(
            frappe.render_template("detail_view_table", {
                data: this._data,
            })
        );
        detail_table.$wrapper.removeClass("not-matched");
        this._set_value_color(detail_table.$wrapper);
    }

    _set_value_color(wrapper) {
        if (!this._data.name || !this._data.isup_name) return;

        ["place_of_supply", "is_reverse_charge"].forEach(field => {
            if (this._data[field] == this._data[this.prefix + field]) return;
            wrapper
                .find(`[data-label='${field}'], [data-label='${this.prefix}${field}']`)
                .addClass("not-matched");
        });
    }

    _get_link(data, prefix) {
        if (!prefix && data.name)
            return frappe.utils.get_form_link("Purchase Invoice", data.name, true);
        else if (prefix && data.isup_name)
            return frappe.utils.get_form_link(
                "GST Inward Supply",
                data.isup_name,
                true
            );
    }
}

class ImportDialog {
    constructor(frm, for_download = true) {
        this.frm = frm;
        this.for_download = for_download;
        this.init_dialog();
        this.dialog.show();
    }

    init_dialog() {
        if (this.for_download) this._init_download_dialog();
        else this._init_upload_dialog();

        this.return_type = this.dialog.get_value("return_type");
        this.fiscal_year = this.dialog.get_value("fiscal_year");
        this.setup_dialog_actions();
        this.fetch_import_history();
    }

    _init_download_dialog() {
        this.dialog = new frappe.ui.Dialog({
            title: __("Download Data from GSTN"),
            fields: [...this.get_gstr_fields(), ...this.get_history_fields()],
        });
    }

    _init_upload_dialog() {
        this.dialog = new frappe.ui.Dialog({
            title: __("Upload Data"),
            fields: [
                ...this.get_gstr_fields(),
                {
                    label: "Period",
                    fieldname: "period",
                    fieldtype: "Data",
                    read_only: 1,
                },
                {
                    fieldtype: "Section Break",
                },
                {
                    label: "Attach File",
                    fieldname: "attach_file",
                    fieldtype: "Attach",
                    description: "Attach .json file here",
                    options: { restrictions: { allowed_file_types: [".json"] } },
                    onchange: () => {
                        const attached_file = this.dialog.get_value("attach_file");
                        if (!attached_file) return;
                        this.update_return_period();
                    },
                },
                ...this.get_history_fields(),
            ],
        });
    }

    setup_dialog_actions() {
        if (this.for_download) {
            if (this.return_type === ReturnType.GSTR2A) {
                this.dialog.$wrapper.find(".btn-secondary").removeClass("hidden");
                this.dialog.set_primary_action(__("Download All"), () => {
                    this.download_gstr(false);
                    this.dialog.hide();
                });
                this.dialog.set_secondary_action_label(__("Download Missing"));
                this.dialog.set_secondary_action(() => {
                    this.download_gstr(true);
                    this.dialog.hide();
                });
            } else if (this.return_type === ReturnType.GSTR2B) {
                this.dialog.$wrapper.find(".btn-secondary").addClass("hidden");
                this.dialog.set_primary_action(__("Download"), () => {
                    this.download_gstr(true);
                    this.dialog.hide();
                });
            }
        } else {
            this.dialog.set_primary_action(__("Upload"), () => {
                const file_path = this.dialog.get_value("attach_file");
                const period = this.dialog.get_value("period");
                if (!file_path) frappe.throw(__("Please select a file first!"));
                if (!period)
                    frappe.throw(
                        __(
                            "Could not fetch period from file, make sure you have selected the correct file!"
                        )
                    );
                this.upload_gstr(period, file_path);
                this.dialog.hide();
            });
        }
    }

    async fetch_import_history() {
        const { message } = await this.frm.call("get_import_history", {
            return_type: this.return_type,
            fiscal_year: this.fiscal_year,
            for_download: this.for_download,
        });

        if (!message) return;
        this.dialog.fields_dict.history.set_value(message);
    }

    async update_return_period() {
        const file_path = this.dialog.get_value("attach_file");
        const { message } = await this.frm.call("get_return_period_from_file", {
            return_type: this.return_type,
            file_path,
        });

        if (!message) {
            this.dialog.get_field("attach_file").clear_attachment();
            frappe.throw(
                __(
                    "Please make sure you have uploaded the correct file. File Uploaded is not for {0}",
                    [return_type]
                )
            );
        }

        await this.dialog.set_value("period", message);
        this.dialog.refresh();
    }

    async download_gstr(only_missing = true, otp = null) {
        let method;
        const args = { fiscal_year: this.fiscal_year, otp };
        if (this.return_type === ReturnType.GSTR2A) {
            method = "download_gstr_2a";
            args.force = !only_missing;
        } else {
            method = "download_gstr_2b";
        }

        this.frm.events.show_progress(this.frm, "download");
        const { message } = await this.frm.call(method, args);
        if (message && message.errorCode == "RETOTPREQUEST") {
            const otp = await ic.get_gstin_otp();
            if (otp) this.download_gstr(only_missing, otp);
            return;
        }
    }

    upload_gstr(period, file_path) {
        this.frm.events.show_progress(this.frm, "upload");
        this.frm.call("upload_gstr", {
            return_type: this.return_type,
            period,
            file_path,
        });
    }

    get_gstr_fields() {
        return [
            {
                label: "GST Return Type",
                fieldname: "return_type",
                fieldtype: "Select",
                default: ReturnType.GSTR2B,
                options: [
                    { label: "GSTR 2A", value: ReturnType.GSTR2A },
                    { label: "GSTR 2B", value: ReturnType.GSTR2B },
                ],
                onchange: () => {
                    this.fetch_import_history();
                    this.setup_dialog_actions();
                    this.return_type = this.dialog.get_value("return_type");
                },
            },
            {
                fieldtype: "Column Break",
            },
            {
                label: "Fiscal Year",
                fieldname: "fiscal_year",
                fieldtype: "Link",
                options: "Fiscal Year",
                default: frappe.defaults.get_default("fiscal_year"),
                get_query() {
                    return {
                        filters: {
                            year_end_date: [">", "2017-06-30"],
                        },
                    };
                },
                onchange: () => {
                    this.fetch_import_history();
                    this.fiscal_year = this.dialog.get_value("fiscal_year");
                },
            },
        ];
    }

    get_history_fields() {
        const label = this.for_download ? "Download History" : "Upload History";

        return [
            { label, fieldtype: "Section Break" },
            { label, fieldname: "history", fieldtype: "HTML" },
        ];
    }
}

class EmailDialog {
    constructor(frm, data) {
        this.frm = frm;
        this.data = data;
        this.prepare_data();
    }

    prepare_data() {
        this.subject = `Reconciliation for ${this.data.supplier_name}-${this.data.supplier_gstin}`;
        this.message = this.get_email_message();
        this.get_recipients().then((recipients) => {
            this.recipients = recipients;
        }).then(() => {
            this.show_email_dialog();
        });
    }

    show_email_dialog() {
        new frappe.views.CommunicationComposer({
            doc: this.frm.doc,
            frm: this.frm,
            subject: this.subject,
            recipients: this.recipients || [],
            attach_document_print: false,
            message: this.message,
        });
    }

    get_email_message() {
        const from_date = frappe.datetime.str_to_user(this.frm.doc.inward_supply_from_date);
        const to_date = frappe.datetime.str_to_user(this.frm.doc.inward_supply_to_date);


        let message = "";
        message += `
            Hello,<br><br>We have made purchase reconciliation for the period ${from_date} to ${to_date} for purchases made by ${this.frm.doc.company} from you.<br><br>
            Attached is the sheet for your reference.<br><br>
        `
        return message;
    }

    async get_recipients() {
        let contact_email;

        await frappe.call({
            method: "india_compliance.gst_india.utils.get_party_contact_details",
            args: {
                'party': this.data.supplier_name,
            },
            callback: (r) => {
                contact_email = r.message['contact_email'];
            }
        });

        return contact_email;
    }
}

async function set_default_financial_year(frm) {
    const { message: date_range } = await frm.call("get_date_range", {
        period:
            frm.doc.inward_supply_period == "Previous Financial Year"
                ? "Previous Financial Year"
                : "Current Finanical Year",
    });
    frm.current_financial_year = date_range;
}

async function fetch_date_range(frm, field_prefix) {
    const from_date_field = field_prefix + "_from_date";
    const to_date_field = field_prefix + "_to_date";
    const period = frm.doc[field_prefix + "_period"];
    if (period == "Custom") return;

    const { message } = await frm.call("get_date_range", { period });
    if (!message) return;

    frm.set_value(from_date_field, message[0]);
    frm.set_value(to_date_field, message[1]);
}

function get_icon(value, column, data, icon) {
    /**
     * Returns custom ormated value for the row.
     * @param {string} value        Current value of the row.
     * @param {object} column       All properties of current column
     * @param {object} data         All values in its core form for current row
     * @param {string} icon         Return icon (font-awesome) as the content
     */

    const hash = get_hash(data);
    return `<button class="btn ${icon}" title="hello" data-name="${hash}">
                <i class="fa fa-${icon}"></i>
            </button>`;
}

function get_hash(data) {
    if (data.name || data.isup_name) return data.name + "~" + data.isup_name;
    if (data.supplier_gstin) return data.supplier_gstin;
<<<<<<< HEAD

=======
>>>>>>> 76f4c62c
}

function patch_set_active_tab(frm) {
    const set_active_tab = frm.set_active_tab;
    frm.set_active_tab = function (...args) {
        set_active_tab.apply(this, args);
        frm.refresh();
    };
}

reco_tool.link_documents = async function (frm, pur_name, isup_name, alert = true) {
    if (frm.get_active_tab()?.df.fieldname != "invoice_tab") return;

    // link documents & update data.
    const { message: r } = await frm.call("link_documents", { pur_name, isup_name });
    const reco_tool = frm.purchase_reconciliation_tool;
    const new_data = reco_tool.data.filter(
        row => !(row.name == pur_name || row.isup_name == isup_name)
    );
    new_data.push(...r);

    reco_tool.refresh(new_data);
    if (alert)
        after_successful_action(frm.purchase_reconciliation_tool.tabs.invoice_tab);
};

function unlink_documents(frm, selected_rows) {
    if (frm.get_active_tab()?.df.fieldname != "invoice_tab") return;
    const { invoice_tab } = frm.purchase_reconciliation_tool.tabs;
    if (!selected_rows) selected_rows = invoice_tab.get_checked_items();

    // validate selected rows
    selected_rows.forEach(row => {
        if (row.isup_match_status.includes("Missing"))
            frappe.throw(
                "You have selected rows where no match is available. Please remove them before unlinking."
            );
    });

    // unlink documents & update table
    frm.call("unlink_documents", selected_rows);
    const unlinked_docs = [
        ...get_unlinked_docs(selected_rows),
        ...get_unlinked_docs(selected_rows, true),
    ];
    const reco_tool = frm.purchase_reconciliation_tool;
    const new_data = reco_tool.data.filter(
        row => !has_matching_row(row, selected_rows)
    );
    new_data.push(...unlinked_docs);
    reco_tool.refresh(new_data);
    after_successful_action(invoice_tab);
}

function get_unlinked_docs(selected_rows, isup = false) {
    const fields_to_update = [
        "bill_no",
        "bill_date",
        "place_of_supply",
        "is_reverse_charge",
    ];

    return deepcopy(selected_rows).map(row => {
        if (isup) row.name = null;
        else row.isup_name = null;

        if (isup)
            fields_to_update.forEach(field => {
                row[field] = row[`isup_${field}`];
            });

        row.tax_diff = "";
        row.taxable_value_diff = "";
        row.differences = "";

        if (!(row.isup_action == "Ignore" || (isup && row.isup_action == "Pending")))
            row.isup_action = "No Action";

        if (!isup) row.isup_match_status = "Missing in 2A/2B";
        else row.isup_match_status = "Missing in PR";

        return row;
    });
}

function deepcopy(array) {
    return JSON.parse(JSON.stringify(array));
}

function apply_action(frm, action, selected_rows) {
    const active_tab = frm.get_active_tab()?.df.fieldname;
    if (!active_tab) return;

    const tab = frm.purchase_reconciliation_tool.tabs[active_tab];
    if (!selected_rows) selected_rows = tab.get_checked_items();

    // get affected rows
    const { filtered_data, data } = frm.purchase_reconciliation_tool;
    let affected_rows = get_affected_rows(active_tab, selected_rows, filtered_data);

    // validate affected rows
    if (action.includes("Accept")) {
        let warn = false;
        affected_rows = affected_rows.filter(row => {
            if (row.isup_match_status.includes("Missing")) {
                warn = true;
                return false;
            }
            return true;
        });

        if (warn)
            frappe.msgprint(
                "You can only Accept values where a match is available. Rows where match is missing will be ignored."
            );
    } else if (action != "Ignore") {
        let warn = false;
        affected_rows = affected_rows.filter(row => {
            if (row.isup_match_status == "Missing in 2A/2B") {
                warn = true;
                return false;
            }
            return true;
        });

        if (warn)
            frappe.msgprint(
                "You can only apply <strong>Ignore</strong> action on rows where data is Missing in 2A/2B. These rows will be ignored."
            );
    }

    // update affected rows to backend and frontend
    frm.call("apply_action", { data: affected_rows, action });
    const new_data = data.filter(row => {
        if (has_matching_row(row, affected_rows)) row.isup_action = action;
        return true;
    });

    frm.purchase_reconciliation_tool.refresh(new_data);
    after_successful_action(tab);
}

function after_successful_action(tab) {
    if (tab) tab.clear_checked_items();
    frappe.show_alert({
        message: "Action applied successfully",
        indicator: "green",
    });
}

function has_matching_row(row, array) {
    return array.filter(item => JSON.stringify(item) === JSON.stringify(row)).length;
}

function get_affected_rows(tab, selection, data) {
    if (tab == "invoice_tab") return selection;

    if (tab == "supplier_tab")
        return data.filter(
            inv =>
                selection.filter(row => row.supplier_gstin == inv.supplier_gstin).length
        );

    if (tab == "summary_tab")
        return data.filter(
            inv =>
                selection.filter(row => row.isup_match_status == inv.isup_match_status)
                    .length
        );
}

async function create_new_purchase_invoice(inward_supply, company, company_gstin) {
    if (inward_supply.isup_match_status != "Missing in PR") return;

    const { message: supplier } = await frappe.call({
        method: "india_compliance.gst_india.utils.get_party_for_gstin",
        args: {
            gstin: inward_supply.supplier_gstin,
        },
    });

    let company_address;
    await frappe.model.get_value(
        "Address",
        { gstin: company_gstin, is_your_company_address: 1 },
        "name",
        r => (company_address = r.name)
    );

    await frappe.new_doc("Purchase Invoice");
    const pur_frm = cur_frm;

    pur_frm.doc.bill_no = inward_supply.isup_bill_no;
    pur_frm.doc.bill_date = inward_supply.isup_bill_date;
    pur_frm.doc.is_reverse_charge = inward_supply.isup_is_reverse_charge;

    _set_value(pur_frm, {
        company: company,
        supplier: supplier,
        shipping_address: company_address,
        billing_address: company_address,
    });

    function _set_value(frm, values) {
        for (const key in values) {
            if (values[key] == frm.doc[key]) continue;
            frm.set_value(key, values[key]);
        }
    }

    // validated this on save
    pur_frm._inward_supply = {
        company: company,
        company_gstin: company_gstin,
        isup_name: inward_supply.isup_name,
        supplier_gstin: inward_supply.supplier_gstin,
        bill_no: inward_supply.isup_bill_no,
        bill_date: inward_supply.isup_bill_date,
        is_reverse_charge: inward_supply.isup_is_reverse_charge,
        place_of_supply: inward_supply.isup_place_of_supply,
        cgst: inward_supply.isup_cgst,
        sgst: inward_supply.isup_sgst,
        igst: inward_supply.isup_igst,
        cess: inward_supply.isup_cess,
        taxable_value: inward_supply.isup_taxable_value,
    };
}

async function set_gstin_options(frm) {
    const { query, params } = ic.get_gstin_query(frm.doc.company);
    const { message } = await frappe.call({
        method: query,
        args: params,
    });

    if (!message) return;
    const gstin_field = frm.get_field("company_gstin");
    gstin_field.set_data(message);
    return message;
}
<|MERGE_RESOLUTION|>--- conflicted
+++ resolved
@@ -1327,10 +1327,6 @@
 function get_hash(data) {
     if (data.name || data.isup_name) return data.name + "~" + data.isup_name;
     if (data.supplier_gstin) return data.supplier_gstin;
-<<<<<<< HEAD
-
-=======
->>>>>>> 76f4c62c
 }
 
 function patch_set_active_tab(frm) {
