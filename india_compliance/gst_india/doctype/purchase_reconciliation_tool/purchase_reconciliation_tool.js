// Copyright (c) 2022, Resilient Tech and contributors
// For license information, please see license.txt

// TODO: change the namespace
// TODO: replace the demo data
frappe.provide("reco_tool");

const tooltip_info = {
    purchase_period: "Returns purchases during this period where no match is found.",
    inward_supply_period:
        "Returns all documents from GSTR 2A/2B during this return period.",
};

const api_enabled = ic.is_api_enabled();

const ReturnType = {
    GSTR2A: "GSTR2a",
    GSTR2B: "GSTR2b",
};

frappe.ui.form.on("Purchase Reconciliation Tool", {
    async setup(frm) {
        ic.setup_tooltip(frm, tooltip_info);

        await frappe.require("purchase_reco_tool.bundle.js");
        frm.purchase_reconciliation_tool = new PurchaseReconciliationTool(frm);
    },

    async company(frm) {
        if (frm.doc.company) {
            const options = await set_gstin_options(frm);
            frm.set_value("company_gstin", options[0]);
        }
    },

    refresh(frm) {
        fetch_date_range(frm, "purchase");
        fetch_date_range(frm, "inward_supply");

        api_enabled
            ? frm.add_custom_button("Download", () => show_gstr_dialog(frm))
            : frm.add_custom_button("Upload", () => show_gstr_dialog(frm, false));

        // if (frm.doc.company) set_gstin_options(frm);
    },

    purchase_period(frm) {
        fetch_date_range(frm, "purchase");
    },

    inward_supply_period(frm) {
        fetch_date_range(frm, "inward_supply");
    },

    after_save(frm) {
        frm.purchase_reconciliation_tool.refresh(frm);
    },
});

class PurchaseReconciliationTool {
    constructor(frm) {
        this.frm = frm;
        this.data = frm.doc.__onload?.reconciliation_data?.data;
        this.render_tab_group();
        this.render_data_tables();
    }

    refresh(frm) {
        this.frm = frm;
        this.data = frm.doc.__onload?.reconciliation_data?.data;
        this.tabs.invoice_tab.data_table_manager.datatable.refresh(
            this.get_invoice_data()
        );
        this.tabs.supplier_tab.data_table_manager.datatable.refresh(
            this.get_supplier_data()
        );
        this.tabs.summary_tab.data_table_manager.datatable.refresh(
            this.get_summary_data()
        );
    }

    render_tab_group() {
        this.tab_group = new frappe.ui.FieldGroup({
            fields: [
                {
                    //hack: for the FieldGroup(Layout) to avoid rendering default "details" tab
                    fieldtype: "Section Break",
                },
                {
                    label: "Match Summary",
                    fieldtype: "Tab Break",
                    fieldname: "summary_tab",
                    active: 1,
                },
                {
                    fieldtype: "HTML",
                    fieldname: "summary_data",
                },
                {
                    label: "Supplier View",
                    fieldtype: "Tab Break",
                    fieldname: "supplier_tab",
                },
                {
                    fieldtype: "HTML",
                    fieldname: "supplier_data",
                },
                {
                    label: "Document View",
                    fieldtype: "Tab Break",
                    fieldname: "invoice_tab",
                },
                {
                    fieldtype: "HTML",
                    fieldname: "invoice_data",
                },
            ],
            body: this.frm.get_field("reconciliation_html").$wrapper,
            frm: this.frm,
        });

        this.tab_group.make();

        // make tabs_dict for easy access
        this.tabs = Object.fromEntries(
            this.tab_group.tabs.map(tab => [tab.df.fieldname, tab])
        );
    }

    render_data_tables() {
        this.tabs.summary_tab.data_table_manager = new ic.DataTableManager({
            $wrapper: this.tab_group.get_field("summary_data").$wrapper,
            columns: this.get_summary_columns(),
            data: this.get_summary_data(),
            options: {
                cellHeight: 55,
            },
        });

        this.tabs.supplier_tab.data_table_manager = new ic.DataTableManager({
            $wrapper: this.tab_group.get_field("supplier_data").$wrapper,
            columns: this.get_supplier_columns(),
            options: {
                cellHeight: 55,
            },
            data: this.get_supplier_data(),
        });
        this.tabs.invoice_tab.data_table_manager = new ic.DataTableManager({
            $wrapper: this.tab_group.get_field("invoice_data").$wrapper,
            columns: this.get_invoice_columns(),
            options: {
                cellHeight: 55,
            },
            data: this.get_invoice_data(),
        });
        this.set_listeners();
    }

    set_listeners() {
        const me = this;
        this.tabs.invoice_tab.data_table_manager.$datatable.on(
            "click",
            ".btn.eye",
            function (e) {
                console.log(me.mapped_invoice_data[$(this).attr("data-name")]);
            }
        );
    }

    get_summary_data() {
        const data = {};
        this.data?.forEach(row => {
            let new_row = data[row.isup_match_status];
            if (!new_row) {
                new_row = data[row.isup_match_status] = {
                    isup_match_status: row.isup_match_status,
                    count_isup_docs: 0,
                    count_pur_docs: 0,
                    count_action_taken: 0,
                    total_docs: 0,
                    tax_diff: 0,
                    taxable_value_diff: 0,
                };
            }
            if (row.isup_name) new_row.count_isup_docs += 1;
            if (row.name) new_row.count_pur_docs += 1;
            if (row.isup_action != "No Action") new_row.count_action_taken += 1;
            new_row.total_docs += 1;
            new_row.tax_diff += row.tax_diff || 0;
            new_row.taxable_value_diff += row.taxable_value_diff || 0;
        });
        return Object.values(data);
    }

    get_summary_columns() {
        return [
            {
                label: "Match Status",
                fieldname: "isup_match_status",
                width: 200,
            },
            {
                label: "Count <br>2A/2B Docs",
                fieldname: "count_isup_docs",
                width: 180,
                align: "center",
            },
            {
                label: "Count <br>Purchase Docs",
                fieldname: "count_pur_docs",
                width: 180,
                align: "center",
            },
            {
                label: "Tax Difference <br>2A/2B - Purchase",
                fieldname: "tax_diff",
                width: 180,
                align: "center",
                format: (value, row, column, data) => {
                    return frappe.form.get_formatter(column.docfield.fieldtype)(
                        format_number(value),
                        column.docfield,
                        { always_show_decimals: true },
                        data
                    );
                },
            },
            {
                label: "Taxable Amount Diff <br>2A/2B - Purchase",
                fieldname: "taxable_value_diff",
                width: 200,
                align: "center",
                format: (value, row, column, data) => {
                    return frappe.form.get_formatter(column.docfield.fieldtype)(
                        format_number(value),
                        column.docfield,
                        { always_show_decimals: true },
                        data
                    );
                },
            },
            {
                label: "% Action Taken",
                fieldname: "action_taken",
                width: 180,
                align: "center",
                format: (value, row, column, data) => {
                    return frappe.form.get_formatter(column.docfield.fieldtype)(
                        roundNumber(
                            (data.count_action_taken / data.total_docs) * 100,
                            2
                        ) + " %",
                        column.docfield,
                        { always_show_decimals: true },
                        data
                    );
                },
            },
        ];
    }

    get_supplier_data() {
        const data = {};
        this.data?.forEach(row => {
            let new_row = data[row.supplier_gstin];
            if (!new_row) {
                new_row = data[row.supplier_gstin] = {
                    supplier_name: row.supplier_name,
                    supplier_gstin: row.supplier_gstin,
                    count_isup_docs: 0,
                    count_pur_docs: 0,
                    count_action_taken: 0,
                    total_docs: 0,
                    tax_diff: 0,
                    taxable_value_diff: 0,
                };
            }
            if (row.isup_name) new_row.count_isup_docs += 1;
            if (row.name) new_row.count_pur_docs += 1;
            if (row.isup_action != "No Action") new_row.count_action_taken += 1;
            new_row.total_docs += 1;
            new_row.tax_diff += row.tax_diff || 0;
            new_row.taxable_value_diff += row.taxable_value_diff || 0;
        });
        return Object.values(data);
    }

    get_supplier_columns() {
        return [
            {
                label: "Supplier",
                fieldname: "supplier",
                fieldtype: "Link",
                width: 200,
                _value: (value, column, data) => {
                    if (data && column.field === "supplier") {
                        column.docfield.link_onclick = `reco_tool.apply_filters(${JSON.stringify(
                            {
                                tab: "invoice_tab",
                                filters: {
                                    supplier_name: data.supplier_gstin,
                                },
                            }
                        )})`;
                    }

                    return `
                            ${data.supplier_name}
                            <br />
                            <span style="font-size: 0.9em">
                                ${data.supplier_gstin || ""}
                            </span>
                        `;
                },
                dropdown: false,
            },
            {
                label: "Count <br>2A/2B Docs",
                fieldname: "count_isup_docs",
                align: "center",
                width: 150,
            },
            {
                label: "Count <br>Purchase Docs",
                fieldname: "count_pur_docs",
                align: "center",
                width: 150,
            },
            {
                label: "Tax Difference <br>2A/2B - Purchase",
                fieldname: "tax_diff",
                align: "center",
                width: 150,
                _value: (...args) => {
                    return format_number(args[0]);
                },
            },
            {
                label: "Taxable Amount Diff <br>2A/2B - Purchase",
                fieldname: "taxable_value_diff",
                align: "center",
                width: 180,
                _value: (...args) => {
                    return format_number(args[0]);
                },
            },
            {
                label: "% Action Taken",
                fieldname: "action_taken",
                align: "center",
                _value: (...args) => {
                    return (
                        roundNumber(
                            (args[2].count_action_taken / args[2].total_docs) * 100,
                            2
                        ) + " %"
                    );
                },
            },
            {
                fieldname: "download",
                fieldtype: "html",
                width: 60,
                _value: (...args) => get_icon(...args, "download"),
            },
            {
                fieldname: "email",
                fieldtype: "html",
                width: 60,
                _value: (...args) => get_icon(...args, "envelope"),
            },
        ];
    }

    get_invoice_data() {
        this.mapped_invoice_data = {};
        this.data?.forEach(row => {
            this.mapped_invoice_data[get_hash(row)] = row;
        });
        return this.data;
    }

    get_invoice_columns() {
        return [
            {
                fieldname: "view",
                fieldtype: "html",
                width: 60,
                align: "center",
                _value: (...args) => get_icon(...args, "eye"),
            },
            {
                label: "Supplier",
                fieldname: "supplier_name",
                width: 200,
                _value: (...args) => {
                    return `${args[2].supplier_name}
                            <br />
                            <span style="font-size: 0.9em">
                                ${args[2].supplier_gstin || ""}
                            </span>`;
                },
                dropdown: false,
            },
            {
                label: "Bill No.",
                fieldname: "bill_no",
                width: 120,
            },
            {
                label: "Date",
                fieldname: "bill_date",
                width: 120,
            },
            {
                label: "Match Status",
                fieldname: "isup_match_status",
                width: 120,
            },
            {
                label: "Purchase Invoice",
                fieldname: "name",
                fieldtype: "Link",
                doctype: "Purchase Invoice",
                align: "center",
                width: 150,
            },
            {
                label: "Inward Supply",
                fieldname: "isup_name",
                fieldtype: "Link",
                doctype: "Inward Supply",
                align: "center",
                width: 150,
            },
            {
                label: "Tax Diff <br>2A/2B - Purchase",
                fieldname: "tax_diff",
                width: 150,
                align: "center",
                _value: (...args) => {
                    return format_number(args[0]);
                },
            },
            {
                fieldname: "taxable_value_diff",
                label: "Taxable Amount Diff <br>2A/2B - Purchase",
                width: 180,
                align: "center",
                _value: (...args) => {
                    return format_number(args[0]);
                },
            },
            {
                fieldname: "differences",
                label: "Differences",
                width: 150,
                align: "Left",
            },
            {
                label: "Action",
                fieldname: "isup_action",
            },
        ];
    }
}

async function fetch_date_range(frm, field_prefix) {
    const from_date_field = field_prefix + "_from_date";
    const to_date_field = field_prefix + "_to_date";
    const period = frm.doc[field_prefix + "_period"];
    if (period == "Custom") return;

    const { message } = await frm.call("get_date_range", { period });
    if (!message) return;

    frm.set_value(from_date_field, message[0]);
    frm.set_value(to_date_field, message[1]);
}

function get_gstr_dialog_fields() {
    return [
        {
            label: "GST Return Type",
            fieldname: "return_type",
            fieldtype: "Select",
            default: ReturnType.GSTR2B,
            options: [
                { label: "GSTR 2A", value: ReturnType.GSTR2A },
                { label: "GSTR 2B", value: ReturnType.GSTR2B },
            ],
        },
        {
            fieldtype: "Column Break",
        },
        {
            label: "Fiscal Year",
            fieldname: "fiscal_year",
            fieldtype: "Link",
            options: "Fiscal Year",
            default: frappe.defaults.get_default("fiscal_year"),
            get_query() {
                return {
                    filters: {
                        year_end_date: [">", "2017-06-30"],
                    },
                };
            },
        },
    ];
}

function get_history_fields(for_download = true) {
    const label = for_download ? "Download History" : "Upload History";

    return [
        { label, fieldtype: "Section Break" },
        { label, fieldname: "history", fieldtype: "HTML" },
    ];
}

function show_gstr_dialog(frm, for_download = true) {
    let dialog;
    if (for_download) {
        dialog = _show_download_gstr_dialog();
    } else {
        dialog = _show_upload_gstr_dialog();
        dialog.fields_dict.attach_file.df.onchange = () => {
            const attached_file = dialog.get_value("attach_file");
            if (!attached_file) return;
            fetch_return_period_from_file(frm, dialog);
        };
    }

    dialog.fields_dict.fiscal_year.df.onchange = () => {
        fetch_download_history(frm, dialog, for_download);
    };

    dialog.fields_dict.return_type.df.onchange = () => {
        set_dialog_actions(frm, dialog, for_download);
        fetch_download_history(frm, dialog, for_download);
    };

    set_dialog_actions(frm, dialog, for_download);
    fetch_download_history(frm, dialog, for_download);
}

function set_dialog_actions(frm, dialog, for_download) {
    const return_type = dialog.get_value("return_type");

    if (for_download) {
        if (return_type === ReturnType.GSTR2A) {
            dialog.set_primary_action(__("Download All"), () => {
                download_gstr(
                    frm,
                    dialog.get_value("return_type"),
                    dialog.get_value("fiscal_year"),
                    false
                );
                dialog.hide();
            });
            dialog.set_secondary_action_label(__("Download Missing"));
            dialog.set_secondary_action(() => {
                download_gstr(
                    frm,
                    dialog.get_value("return_type"),
                    dialog.get_value("fiscal_year"),
                    true
                );
                dialog.hide();
            });
        } else if (return_type === ReturnType.GSTR2B) {
            dialog.set_primary_action(__("Download"), () => {
                download_gstr(
                    frm,
                    dialog.get_value("return_type"),
                    dialog.get_value("fiscal_year"),
                    true
                );
                dialog.hide();
            });
            dialog.set_secondary_action_label(null);
            dialog.set_secondary_action(null);
        }
    } else {
        dialog.set_primary_action(__("Upload"), () => {
            const file_path = dialog.get_value("attach_file");
            const period = dialog.get_value("period");
            if (!file_path) frappe.throw(__("Please select a file first!"));
            if (!period)
                frappe.throw(
                    __(
                        "Could not fetch period from file, make sure you have selected the correct file!"
                    )
                );
            upload_gstr(frm, return_type, period, file_path);
            dialog.hide();
        });
    }
}

function _show_download_gstr_dialog() {
    const dialog = new frappe.ui.Dialog({
        title: __("Download Data from GSTN"),
        fields: [...get_gstr_dialog_fields(), ...get_history_fields()],
    });
    return dialog.show();
}

function _show_upload_gstr_dialog() {
    const dialog = new frappe.ui.Dialog({
        title: __("Upload Data"),
        fields: [
            ...get_gstr_dialog_fields(),
            {
                label: "Period",
                fieldname: "period",
                fieldtype: "Data",
                read_only: 1,
            },
            {
                fieldtype: "Section Break",
            },
            {
                label: "Attach File",
                fieldname: "attach_file",
                fieldtype: "Attach",
                description: "Attach .json file here",
                options: { restrictions: { allowed_file_types: [".json"] } },
            },
            ...get_history_fields(false),
        ],
    });
    return dialog.show();
}

async function fetch_download_history(frm, dialog, for_download = true) {
    const { message } = await frm.call("get_import_history", {
        return_type: dialog.get_value("return_type"),
        fiscal_year: dialog.get_value("fiscal_year"),
        for_download: for_download,
    });

    if (!message) return;
    dialog.fields_dict.history.set_value(message);
}

async function fetch_return_period_from_file(frm, dialog) {
    const return_type = dialog.get_value("return_type");
    const file_path = dialog.get_value("attach_file");
    const { message } = await frm.call("get_return_period_from_file", {
        return_type,
        file_path,
    });

    if (!message) {
        dialog.get_field("attach_file").clear_attachment();
        frappe.throw(
            __(
                "Please make sure you have uploaded the correct file. File Uploaded is not for {0}",
                [return_type]
            )
        );

        return dialog.hide();
    }

    await dialog.set_value("period", message);
    dialog.refresh();
}

async function download_gstr(
    frm,
    return_type,
    fiscal_year,
    only_missing = true,
    otp = null
) {
    let method;
    const args = { fiscal_year, otp };
    if (return_type === ReturnType.GSTR2A) {
        method = "download_gstr_2a";
        args.force = !only_missing;
    } else {
        method = "download_gstr_2b";
    }

    reco_tool.show_progress(frm, "download");
    const { message } = await frm.call(method, args);
    if (message && message.errorCode == "RETOTPREQUEST") {
        const otp = await get_gstin_otp();
        if (otp) download_gstr(frm, return_type, fiscal_year, only_missing, otp);
        return;
    }
}

function get_gstin_otp() {
    return new Promise(resolve => {
        frappe.prompt(
            {
                fieldtype: "Data",
                label: "One Time Password",
                fieldname: "otp",
                reqd: 1,
                description:
                    "An OTP has been sent to your registered mobile/email for further authentication. Please provide OTP.",
            },
            function ({ otp }) {
                resolve(otp);
            },
            "Enter OTP"
        );
    });
}

function upload_gstr(frm, return_type, period, file_path) {
    reco_tool.show_progress(frm, "upload");
    frm.call("upload_gstr", { return_type, period, file_path });
}

// TODO: refactor progress
reco_tool.show_progress = function (frm, type) {
    if (type == "download") {
        frappe.run_serially([
            () => update_progress(frm, "update_api_progress"),
            () => update_progress(frm, "update_transactions_progress"),
        ]);
    } else if (type == "upload") {
        update_progress(frm, "update_transactions_progress");
    }
};

function update_progress(frm, method) {
    frappe.realtime.on(method, data => {
        const { current_progress } = data;
        const message =
            method == "update_api_progress"
                ? __("Fetching data from GSTN")
                : __("Updating Inward Supply for Return Period {0}", [
                      data.return_period,
                  ]);

        frm.dashboard.show_progress("Import GSTR Progress", current_progress, message);
        frm.page.set_indicator(__("In Progress"), "orange");
        if (data.is_last_period) {
            frm.flag_last_return_period = data.return_period;
        }
        if (
            current_progress == 100 &&
            method != "update_api_progress" &&
            frm.flag_last_return_period == data.return_period
        ) {
            setTimeout(() => {
                frm.dashboard.hide();
                frm.refresh();
                frm.page.set_indicator(__("Success"), "green");
                frm.dashboard.set_headline("Successfully Imported");
                setTimeout(() => {
                    frm.page.clear_headline();
                }, 2000);
                frm.save();
            }, 1000);
        }
    });
}

reco_tool.apply_filters = function ({ tab, filters }) {
    if (!cur_frm) return;

    // Switch to the tab
    const { tabs } = cur_frm.purchase_reconciliation_tool;
    tab = tabs && (tabs[tab] || Object.values(tabs).find(tab => tab.is_active()));
    tab.set_active();

    // apply filters
    const _filters = {};
    for (const [fieldname, filter] of Object.entries(filters)) {
        const column = tab.data_table_manager.get_column(fieldname);
        column.$filter_input.value = filter;
        _filters[column.colIndex] = filter;
    }

    tab.data_table_manager.datatable.columnmanager.applyFilter(_filters);
};

function get_icon(value, column, data, icon) {
    /**
     * Returns custom ormated value for the row.
     * @param {string} value        Current value of the row.
     * @param {object} column       All properties of current column
     * @param {object} data         All values in its core form for current row
     * @param {string} icon         Return icon (font-awesome) as the content
     */
    const hash = get_hash(data);
    return `<button class="btn ${icon}" title="hello" data-name="${hash}">
                <i class="fa fa-${icon}"></i>
            </button>`;
}

<<<<<<< HEAD
reco_tool.show_detailed_dialog = function (data) {
    console.log("trial:", data);
    const actions = {
        primary_action_label: 'Accept My Values',
        secondary_action_label: 'Unlink',
    };

    var d = new frappe.ui.Dialog({
        title: "Detail View",
        fields: [
            {
                fieldtype: "HTML",
                fieldname: "detail_view",
            }
        ],
        primary_action: function () {
            d.hide();
        },
        primary_action_label: __(actions.primary_action_label),
        secondary_action: function () {
            d.hide();
        },
        secondary_action_label: __(actions.secondary_action_label),
    });
    d.fields_dict.detail_view.$wrapper.html(get_content_html(data));
    d.show();
};

function get_content_html(data) {
    return frappe.render_template('reco_tool_detail_view', {
        data: data,
        purchase_link: get_doc_link("Purchase Invoice", data.name),
        isup_link: get_doc_link("Inward Supply", data.isup_name),
    });
}

function get_doc_link(doctype, name) {
    return name ? frappe.utils.get_form_link(doctype, name, true) : "-";
=======
function get_hash(data) {
    if (data.name || data.isup_name) return data.name + "~" + data.isup_name;
>>>>>>> 682a55c2
}<|MERGE_RESOLUTION|>--- conflicted
+++ resolved
@@ -797,7 +797,10 @@
             </button>`;
 }
 
-<<<<<<< HEAD
+function get_hash(data) {
+    if (data.name || data.isup_name) return data.name + "~" + data.isup_name;
+}
+
 reco_tool.show_detailed_dialog = function (data) {
     console.log("trial:", data);
     const actions = {
@@ -836,8 +839,4 @@
 
 function get_doc_link(doctype, name) {
     return name ? frappe.utils.get_form_link(doctype, name, true) : "-";
-=======
-function get_hash(data) {
-    if (data.name || data.isup_name) return data.name + "~" + data.isup_name;
->>>>>>> 682a55c2
 }