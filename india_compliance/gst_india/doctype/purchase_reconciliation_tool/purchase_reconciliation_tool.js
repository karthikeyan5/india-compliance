--- conflicted
+++ resolved
@@ -227,20 +227,10 @@
 
     set_listeners() {
         const me = this;
-<<<<<<< HEAD
-        this.tabs.invoice_tab.data_table_manager.$datatable.on(
-            "click",
-            ".btn.eye",
-            function (e) {
-                let data = me.mapped_invoice_data[$(this).attr("data-name")];
-                reco_tool.show_detailed_dialog(me, data);
-            }
-        );
-=======
         this.tabs.invoice_tab.$datatable.on("click", ".btn.eye", function (e) {
-            console.log(me.mapped_invoice_data[$(this).attr("data-name")]);
+            let data = me.mapped_invoice_data[$(this).attr("data-name")];
+            reco_tool.show_detailed_dialog(me, data);
         });
->>>>>>> d46b6482
     }
 
     get_summary_data() {
@@ -875,7 +865,135 @@
     if (data.name || data.isup_name) return data.name + "~" + data.isup_name;
 }
 
-<<<<<<< HEAD
+function patch_set_active_tab(frm) {
+    const set_active_tab = frm.set_active_tab;
+    frm.set_active_tab = function (...args) {
+        set_active_tab.apply(this, args);
+        frm.refresh();
+    };
+}
+
+function unlink_documents(frm) {
+    if (frm.get_active_tab()?.df.fieldname != "invoice_tab") return;
+    const { invoice_tab } = frm.purchase_reconciliation_tool.tabs;
+    const selected_rows = invoice_tab.get_checked_items();
+
+    // validate selected rows
+    selected_rows.forEach(row => {
+        if (row.isup_match_status.includes("Missing"))
+            frappe.throw(
+                "You have selected rows where no match is available. Please remove them before unlinking."
+            );
+    });
+
+    // unlink documents & update table
+    frm.call("unlink_documents", selected_rows);
+    const unlinked_docs = [
+        ...get_unlinked_docs(selected_rows),
+        ...get_unlinked_docs(selected_rows, true),
+    ];
+    const reco_tool = frm.purchase_reconciliation_tool;
+    new_data = reco_tool.data.filter(row => !has_matching_row(row, selected_rows));
+    new_data.push(...unlinked_docs);
+    reco_tool.refresh(new_data);
+    after_successful_action(invoice_tab);
+}
+
+function get_unlinked_docs(selected_rows, isup = false) {
+    const fields_to_update = [
+        "bill_no",
+        "bill_date",
+        "place_of_supply",
+        "is_reverse_charge",
+    ];
+
+    return deepcopy(selected_rows).map(row => {
+        if (isup) row.name = null;
+        else row.isup_name = null;
+
+        if (isup)
+            fields_to_update.forEach(field => {
+                row[field] = row[`isup_${field}`];
+            });
+
+        row.tax_diff = "";
+        row.taxable_value_diff = "";
+        row.differences = "";
+
+        if (!(row.isup_action == "Ignore" || (isup && row.isup_action == "Pending")))
+            row.isup_action = "No Action";
+
+        if (!isup) row.isup_match_status = "Missing in 2A/2B";
+        else row.isup_match_status = "Missing in PR";
+
+        return row;
+    });
+}
+
+function deepcopy(array) {
+    return JSON.parse(JSON.stringify(array));
+}
+
+function apply_action(frm, action) {
+    const active_tab = frm.get_active_tab()?.df.fieldname;
+    if (!active_tab) return;
+
+    const tab = frm.purchase_reconciliation_tool.tabs[active_tab];
+    const selected_rows = tab.get_checked_items();
+
+    // validate selected rows
+    if (action != "Ignore")
+        selected_rows.forEach(row => {
+            if (row.isup_match_status == "Missing in 2A/2B")
+                frappe.throw(
+                    "You can only apply Ignore action on rows where data is Missing in 2A/2B. Please remove them before applying this action."
+                );
+        });
+
+    // get affected rows
+    const { filtered_data, data } = frm.purchase_reconciliation_tool;
+    const affected_rows = get_affected_rows(active_tab, selected_rows, filtered_data);
+
+    // update affected rows to backend and frontend
+    frm.call("apply_action", { data: affected_rows, action });
+    data.forEach(row => {
+        if (has_matching_row(row, affected_rows)) row.isup_action = action;
+    });
+
+    frm.purchase_reconciliation_tool.refresh(data);
+    after_successful_action(tab);
+}
+
+function after_successful_action(tab) {
+    if (tab) tab.clear_checked_items();
+    frappe.show_alert({
+        message: "Action applied successfully",
+        indicator: "green",
+    });
+}
+
+function has_matching_row(row, array) {
+    return array.filter(item => JSON.stringify(item) === JSON.stringify(row)).length;
+}
+
+function get_affected_rows(tab, selection, data) {
+    if (tab == "invoice_tab") return selection;
+
+    if (tab == "supplier_tab")
+        return data.filter(
+            inv =>
+                selection.filter(row => row.supplier_gstin == inv.supplier_gstin).length
+        );
+
+    if (tab == "summary_tab")
+        return data.filter(
+            inv =>
+                selection.filter(row => row.isup_match_status == inv.isup_match_status)
+                    .length
+        );
+}
+
+
 reco_tool.show_detailed_dialog = function (me, data) {
     console.log(data);
     var d = new frappe.ui.Dialog({
@@ -997,132 +1115,4 @@
         },
         'mr-2 btn-primary');
     })
-=======
-function patch_set_active_tab(frm) {
-    const set_active_tab = frm.set_active_tab;
-    frm.set_active_tab = function (...args) {
-        set_active_tab.apply(this, args);
-        frm.refresh();
-    };
-}
-
-function unlink_documents(frm) {
-    if (frm.get_active_tab()?.df.fieldname != "invoice_tab") return;
-    const { invoice_tab } = frm.purchase_reconciliation_tool.tabs;
-    const selected_rows = invoice_tab.get_checked_items();
-
-    // validate selected rows
-    selected_rows.forEach(row => {
-        if (row.isup_match_status.includes("Missing"))
-            frappe.throw(
-                "You have selected rows where no match is available. Please remove them before unlinking."
-            );
-    });
-
-    // unlink documents & update table
-    frm.call("unlink_documents", selected_rows);
-    const unlinked_docs = [
-        ...get_unlinked_docs(selected_rows),
-        ...get_unlinked_docs(selected_rows, true),
-    ];
-    const reco_tool = frm.purchase_reconciliation_tool;
-    new_data = reco_tool.data.filter(row => !has_matching_row(row, selected_rows));
-    new_data.push(...unlinked_docs);
-    reco_tool.refresh(new_data);
-    after_successful_action(invoice_tab);
-}
-
-function get_unlinked_docs(selected_rows, isup = false) {
-    const fields_to_update = [
-        "bill_no",
-        "bill_date",
-        "place_of_supply",
-        "is_reverse_charge",
-    ];
-
-    return deepcopy(selected_rows).map(row => {
-        if (isup) row.name = null;
-        else row.isup_name = null;
-
-        if (isup)
-            fields_to_update.forEach(field => {
-                row[field] = row[`isup_${field}`];
-            });
-
-        row.tax_diff = "";
-        row.taxable_value_diff = "";
-        row.differences = "";
-
-        if (!(row.isup_action == "Ignore" || (isup && row.isup_action == "Pending")))
-            row.isup_action = "No Action";
-
-        if (!isup) row.isup_match_status = "Missing in 2A/2B";
-        else row.isup_match_status = "Missing in PR";
-
-        return row;
-    });
-}
-
-function deepcopy(array) {
-    return JSON.parse(JSON.stringify(array));
-}
-
-function apply_action(frm, action) {
-    const active_tab = frm.get_active_tab()?.df.fieldname;
-    if (!active_tab) return;
-
-    const tab = frm.purchase_reconciliation_tool.tabs[active_tab];
-    const selected_rows = tab.get_checked_items();
-
-    // validate selected rows
-    if (action != "Ignore")
-        selected_rows.forEach(row => {
-            if (row.isup_match_status == "Missing in 2A/2B")
-                frappe.throw(
-                    "You can only apply Ignore action on rows where data is Missing in 2A/2B. Please remove them before applying this action."
-                );
-        });
-
-    // get affected rows
-    const { filtered_data, data } = frm.purchase_reconciliation_tool;
-    const affected_rows = get_affected_rows(active_tab, selected_rows, filtered_data);
-
-    // update affected rows to backend and frontend
-    frm.call("apply_action", { data: affected_rows, action });
-    data.forEach(row => {
-        if (has_matching_row(row, affected_rows)) row.isup_action = action;
-    });
-
-    frm.purchase_reconciliation_tool.refresh(data);
-    after_successful_action(tab);
-}
-
-function after_successful_action(tab) {
-    if (tab) tab.clear_checked_items();
-    frappe.show_alert({
-        message: "Action applied successfully",
-        indicator: "green",
-    });
-}
-
-function has_matching_row(row, array) {
-    return array.filter(item => JSON.stringify(item) === JSON.stringify(row)).length;
-}
-
-function get_affected_rows(tab, selection, data) {
-    if (tab == "invoice_tab") return selection;
-
-    if (tab == "supplier_tab")
-        return data.filter(
-            inv =>
-                selection.filter(row => row.supplier_gstin == inv.supplier_gstin).length
-        );
-
-    if (tab == "summary_tab")
-        return data.filter(
-            inv =>
-                selection.filter(row => row.isup_match_status == inv.isup_match_status)
-                    .length
-        );
->>>>>>> d46b6482
 }