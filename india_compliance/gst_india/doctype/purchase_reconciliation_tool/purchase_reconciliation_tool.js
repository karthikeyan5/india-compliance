--- conflicted
+++ resolved
@@ -5,14 +5,12 @@
 // TODO: replace the demo data
 frappe.provide("reco_tool");
 
-<<<<<<< HEAD
 const tooltip_info_required = {
     "purchase_period": "Select Purchase Period",
     "inward_supply_period": "Select Inward Supply Period",
 };
-=======
+
 const api_enabled = ic.is_api_enabled();
->>>>>>> d1e40e40
 
 const ReturnType = {
     GSTR2A: "GSTR2a",
