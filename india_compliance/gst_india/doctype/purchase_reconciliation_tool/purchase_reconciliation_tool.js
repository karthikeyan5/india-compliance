--- conflicted
+++ resolved
@@ -1084,7 +1084,6 @@
         );
 }
 
-<<<<<<< HEAD
 function set_value_color (wrapper, data) {
     reco_tool_detail_view_fields.forEach(field => {
         if (!data.name || !data.isup_name) return;
@@ -1292,7 +1291,7 @@
 
 function get_doc_link(doctype, name) {
     return name ? frappe.utils.get_form_link(doctype, name, true) : "-";
-=======
+}
 async function create_new_purchase_invoice(inward_supply, company, company_gstin) {
     if (inward_supply.isup_match_status != "Missing in PR") return;
 
@@ -1361,5 +1360,4 @@
     const gstin_field = frm.get_field("company_gstin");
     gstin_field.set_data(message);
     return message;
->>>>>>> 9ac2db07
 }