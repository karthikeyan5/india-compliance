--- conflicted
+++ resolved
@@ -20,12 +20,9 @@
 
 frappe.ui.form.on("Purchase Reconciliation Tool", {
     async setup(frm) {
-<<<<<<< HEAD
-=======
         patch_set_active_tab(frm);
         ic.setup_tooltip(frm, tooltip_info);
 
->>>>>>> 9ac2db07
         await frappe.require("purchase_reco_tool.bundle.js");
         frm.purchase_reconciliation_tool = new PurchaseReconciliationTool(frm);
     },
@@ -38,21 +35,12 @@
     },
 
     refresh(frm) {
-<<<<<<< HEAD
         new ic.quick_info_popover(frm, tooltip_info);
 
-=======
->>>>>>> 9ac2db07
         fetch_date_range(frm, "purchase");
         fetch_date_range(frm, "inward_supply");
 
         api_enabled
-<<<<<<< HEAD
-            ? frm.add_custom_button("Download", () => show_gstr_dialog(frm))
-            : frm.add_custom_button("Upload", () => show_gstr_dialog(frm, false));
-
-        // if (frm.doc.company) set_gstin_options(frm);
-=======
             ? frm.add_custom_button(__("Download"), () => show_gstr_dialog(frm))
             : frm.add_custom_button(__("Upload"), () => show_gstr_dialog(frm, false));
 
@@ -77,7 +65,6 @@
         frm.$wrapper
             .find("[data-label='dropdown-divider']")
             .addClass("dropdown-divider");
->>>>>>> 9ac2db07
     },
 
     purchase_period(frm) {
@@ -87,34 +74,16 @@
     inward_supply_period(frm) {
         fetch_date_range(frm, "inward_supply");
     },
-<<<<<<< HEAD
-=======
 
     after_save(frm) {
         frm.purchase_reconciliation_tool.refresh(
             frm.doc.__onload?.reconciliation_data?.data
         );
     },
->>>>>>> 9ac2db07
 });
 
 class PurchaseReconciliationTool {
     constructor(frm) {
-<<<<<<< HEAD
-        this.frm = frm;
-        this.render_tab_group();
-        this.render_data_tables();
-    }
-
-    render_tab_group() {
-        this.tab_group = new frappe.ui.FieldGroup({
-            fields: [
-                //hack: for the FieldGroup(Layout) to avoid rendering default tab
-                {
-                    label: "Summary",
-                    fieldtype: "Tab Break",
-                    fieldname: "summary",
-=======
         this.init(frm);
         this.render_tab_group();
         this.setup_filter_button();
@@ -158,7 +127,6 @@
                     label: "Match Summary",
                     fieldtype: "Tab Break",
                     fieldname: "summary_tab",
->>>>>>> 9ac2db07
                     active: 1,
                 },
                 {
@@ -166,27 +134,6 @@
                     fieldname: "summary_data",
                 },
                 {
-<<<<<<< HEAD
-                    label: "Supplier Level",
-                    fieldtype: "Tab Break",
-                    fieldname: "supplier_level",
-                },
-                {
-                    fieldtype: "HTML",
-                    fieldname: "supplier_level_data",
-                },
-                {
-                    label: "Invoice Level",
-                    fieldtype: "Tab Break",
-                    fieldname: "invoice_level",
-                },
-                {
-                    fieldtype: "HTML",
-                    fieldname: "invoice_level_data",
-                },
-            ],
-            body: this.frm.get_field("summary_data").$wrapper,
-=======
                     label: "Supplier View",
                     fieldtype: "Tab Break",
                     fieldname: "supplier_tab",
@@ -206,7 +153,6 @@
                 },
             ],
             body: this.$wrapper,
->>>>>>> 9ac2db07
             frm: this.frm,
         });
 
@@ -218,1157 +164,6 @@
         );
     }
 
-<<<<<<< HEAD
-    render_data_tables() {
-        this.tabs.summary.data_table_manager = new ic.DataTableManager({
-            $wrapper: this.tab_group.get_field("summary_data").$wrapper,
-            columns: [
-                {
-                    label: "Match Type",
-                    fieldname: "isup_match_status",
-                    width: 200,
-                },
-                {
-                    label: "No. of Docs (2A/2B | PR)",
-                    fieldname: "no_of_docs",
-                    width: 180,
-                },
-                {
-                    label: "Tax Diff (2A/2B - PR)",
-                    fieldname: "tax_diff",
-                    width: 180,
-                },
-            ],
-            data: this.get_summary_data(),
-        });
-
-        this.tabs.supplier_level.data_table_manager = new ic.DataTableManager({
-            $wrapper: this.tab_group.get_field("supplier_level_data").$wrapper,
-            columns: [
-                {
-                    label: "Supplier",
-                    fieldname: "supplier",
-                    fieldtype: "Link",
-                    width: 200,
-                    format: (value, row, column, data) => {
-                        if (data && column.field === "supplier") {
-                            column.docfield.link_onclick = `reco_tool.apply_filters(${JSON.stringify(
-                                {
-                                    tab: "invoice_level",
-                                    filters: {
-                                        supplier_name: data.supplier_gstin,
-                                    },
-                                }
-                            )})`;
-                        }
-
-                        const content = `
-                            ${data.supplier_name}
-                            <br />
-                            <span style="font-size: 0.9em">
-                                ${data.supplier_gstin || ""}
-                            </span>
-                        `;
-
-                        return frappe.form.get_formatter(column.docfield.fieldtype)(
-                            content,
-                            column.docfield,
-                            { always_show_decimals: true },
-                            data
-                        );
-                    },
-                    dropdown: false,
-                },
-                {
-                    label: "No. of Docs (2A/2B | PR)",
-                    fieldname: "no_of_docs",
-                    width: 180,
-                },
-                {
-                    label: "Tax Diff (2A/2B - PR)",
-                    fieldname: "tax_diff",
-                    width: 180,
-                },
-                {
-                    fieldname: "document_value_diff",
-                    label: "Document Diff (2A/2B - PR)",
-                    width: 200,
-                },
-                {
-                    label: "Download",
-                    fieldname: "download",
-                    fieldtype: "html",
-                    width: 100,
-                },
-                {
-                    label: "Email",
-                    fieldname: "email",
-                    fieldtype: "html",
-                    width: 100,
-                },
-            ],
-            options: {
-                cellHeight: 55,
-            },
-            data: this.get_supplier_level_data(),
-        });
-        this.tabs.invoice_level.data_table_manager = new ic.DataTableManager({
-            $wrapper: this.tab_group.get_field("invoice_level_data").$wrapper,
-            columns: [
-                {
-                    fieldname: "view",
-                    fieldtype: "html",
-                    width: 60,
-                    align: "center",
-                    format: (...args) => get_formatted(...args, "eye", reco_tool.trial),
-                },
-                {
-                    label: "Supplier",
-                    fieldname: "supplier_name",
-                    width: 200,
-                    format: (value, row, column, data) => {
-                        const content = `
-                            ${data.supplier_name}
-                            <br />
-                            <span style="font-size: 0.9em">
-                                ${data.supplier_gstin || ""}
-                            </span>
-                        `;
-
-                        return frappe.form.get_formatter(column.docfield.fieldtype)(
-                            content,
-                            column.docfield,
-                            { always_show_decimals: true },
-                            data
-                        );
-                    },
-                    dropdown: false,
-                },
-                {
-                    label: "Bill No.",
-                    fieldname: "bill_no",
-                    width: 120,
-                },
-                {
-                    label: "Date",
-                    fieldname: "bill_date",
-                    width: 120,
-                },
-                {
-                    label: "Match Status",
-                    fieldname: "isup_match_status",
-                    width: 120,
-                },
-                {
-                    label: "Purchase Invoice",
-                    fieldname: "name",
-                    // fieldtype: "Link",
-                    // doctype: "Purchase Invoice",
-                    align: "center",
-                    width: 150,
-                    format: (value, row, column, data) => {
-                        const content = `<button class="btn">
-                                <i class="fa fa-link"></i>
-                            </button>`;
-
-                        return frappe.form.get_formatter(column.docfield.fieldtype)(
-                            content,
-                            column.docfield,
-                            { always_show_decimals: true },
-                            data
-                        );
-                    },
-                },
-                {
-                    label: "Inward Supply",
-                    fieldname: "isup_name",
-                    fieldtype: "Link",
-                    doctype: "Inward Supply",
-                    width: 150,
-                },
-                {
-                    label: "Tax Diff (2A/2B - PR)",
-                    fieldname: "tax_diff",
-                    width: 180,
-                },
-                {
-                    fieldname: "document_value_diff",
-                    label: "Document Diff (2A/2B - PR)",
-                    width: 180,
-                },
-                {
-                    fieldname: "differences",
-                    label: "Differences",
-                },
-                {
-                    label: "Action",
-                    fieldname: "isup_action",
-                },
-            ],
-            options: {
-                cellHeight: 55,
-            },
-            data: this.get_invoice_level_data(),
-        });
-    }
-
-    get_summary_data() {
-        return [
-            {
-                supplier_name: "K Vijay Ispat Udyog",
-                supplier_gstin: "27AALFK9932E1Z0",
-                match_status: "Success",
-                no_of_inward_supp: 4,
-                no_of_doc_purchase: 150,
-            },
-        ];
-    }
-
-    get_supplier_level_data() {
-        return [
-            {
-                supplier_name: "K Vijay Ispat Udyog",
-                supplier_gstin: "27AALFK9932E1Z0",
-                no_of_doc_purchase: 3,
-            },
-            {
-                supplier_name: "Padmavati Steel and Engg Co",
-                supplier_gstin: "27AADPD5694C1ZV",
-                no_of_doc_purchase: 2,
-            },
-            {
-                supplier_name: "Sainest Tubes Pvt Ltd",
-                supplier_gstin: "24AAECS5018D1ZS",
-                no_of_doc_purchase: 2,
-            },
-            {
-                supplier_name: "Shreya Pipe and Fittings",
-                supplier_gstin: "24ADVFS4123J1ZQ",
-                no_of_doc_purchase: 1,
-            },
-            {
-                supplier_name: "Xiaomi Technology India Private Limited",
-                supplier_gstin: "27AAACX1645B1ZO",
-                no_of_doc_purchase: 1,
-            },
-            {
-                supplier_name: "Kulubi Steel",
-                supplier_gstin: "24AABFK8892P1ZK",
-                no_of_doc_purchase: 2,
-            },
-            {
-                supplier_name: "Infiniti Retail Limited CROMA",
-                supplier_gstin: "24AACCV1726H1ZK",
-                no_of_doc_purchase: 2,
-            },
-            {
-                supplier_name: "TCR Advanced Engineering Pvt Ltd",
-                supplier_gstin: "24AABCT3473E1ZL",
-                no_of_doc_purchase: 1,
-            },
-            {
-                supplier_name: "Sai Steel and Engineering Co",
-                supplier_gstin: "27ADLFS6197C1ZN",
-                no_of_doc_purchase: 1,
-            },
-            {
-                supplier_name: "Kushal Copper Corporation",
-                supplier_gstin: "27AAFFK2716A1ZU",
-                no_of_doc_purchase: 1,
-            },
-            {
-                supplier_name: "SKM Impex - A Div of SKM Steels Ltd",
-                supplier_gstin: "27AADCS7801F1ZG",
-                no_of_doc_purchase: 3,
-            },
-            {
-                supplier_name: "Moreshwar Engineers and Manufacturers",
-                supplier_gstin: "24BNLPS8562C1ZP",
-                no_of_doc_purchase: 1,
-            },
-            {
-                supplier_name: "Modsonic Instruments Mfg Co Pvt Ltd",
-                supplier_gstin: "24AACCM4706A1Z5",
-                no_of_doc_purchase: 1,
-            },
-            {
-                supplier_name: "Hytech Pipe Fitting Pvt Ltd",
-                supplier_gstin: "24AAFCH1103D1ZG",
-                no_of_doc_purchase: 2,
-            },
-            {
-                supplier_name: "Sun Metal and Alloys",
-                supplier_gstin: "27ADAFS4139H1Z2",
-                no_of_doc_purchase: 2,
-            },
-            {
-                supplier_name: "Shiv Shakti Enterprises",
-                supplier_gstin: "24ACGPB2963D1Z4",
-                no_of_doc_purchase: 1,
-            },
-            {
-                supplier_name: "Reliable Stainless",
-                supplier_gstin: "27AAZFR4704P1Z8",
-                no_of_doc_purchase: 2,
-            },
-            {
-                supplier_name: "Zip Technologies (Amazon)",
-                supplier_gstin: "07AAAFZ1851A1ZK",
-                no_of_doc_purchase: 1,
-            },
-            {
-                supplier_name: "Armko Pipe Fittings (I) Pvt Ltd",
-                supplier_gstin: "27AATCA0302R1ZB",
-                no_of_doc_purchase: 1,
-            },
-            {
-                supplier_name: "Arbuda Sales Agency",
-                supplier_gstin: "24AACFA7093D1ZR",
-                no_of_doc_purchase: 1,
-            },
-            {
-                supplier_name: "Krupali Roadways",
-                supplier_gstin: "24CTUPP4692N1ZK",
-                no_of_doc_purchase: 1,
-            },
-            {
-                supplier_name: "M K Ispats",
-                supplier_gstin: "27BYMPK9036R1ZE",
-                no_of_doc_purchase: 1,
-            },
-            {
-                supplier_name: "Associated Road Carriers Ltd",
-                supplier_gstin: "36AACCA4861C1Z0",
-                no_of_doc_purchase: 5,
-            },
-            {
-                supplier_name: "Quick Sales and Services",
-                supplier_gstin: "24CGTPM5713R1ZJ",
-                no_of_doc_purchase: 2,
-            },
-            {
-                supplier_name: "Rajdhani Roadlines",
-                supplier_gstin: "24AGOPP6299C3ZX",
-                no_of_doc_purchase: 2,
-            },
-            {
-                supplier_name: "Sanghvi Industrial Corporation",
-                supplier_gstin: "27AAAPB8774G1ZP",
-                no_of_doc_purchase: 1,
-            },
-            {
-                supplier_name: "Genius Trading Co",
-                supplier_gstin: "27EHLPK1784F1Z1",
-                no_of_doc_purchase: 1,
-            },
-            {
-                supplier_name: "SS Tube",
-                supplier_gstin: "27AZJPS4427R1ZF",
-                no_of_doc_purchase: 1,
-            },
-            {
-                supplier_name: "Unicorn Steel India",
-                supplier_gstin: "27AICPD6478K1ZY",
-                no_of_doc_purchase: 7,
-            },
-            {
-                supplier_name: "Krishna Traders",
-                supplier_gstin: "24COOPS7720F1ZN",
-                no_of_doc_purchase: 1,
-            },
-            {
-                supplier_name: "Array Energy Solution",
-                supplier_gstin: "24BNAPT4657C1Z3",
-                no_of_doc_purchase: 1,
-            },
-            {
-                supplier_name: "VRP TELEMATICS PRIVATE LIMITED",
-                supplier_gstin: "24AACCV5763A1ZL",
-                no_of_doc_purchase: 1,
-            },
-            {
-                supplier_name: "Dynamic Forge and Fittings I Pvt Ltd",
-                supplier_gstin: "24AADCD2719H1ZY",
-                no_of_doc_purchase: 2,
-            },
-            {
-                supplier_name: "Gayatri Graphics",
-                supplier_gstin: "24ATCPS3705K1ZN",
-                no_of_doc_purchase: 1,
-            },
-            {
-                supplier_name: "Amar Equipments Pvt Ltd",
-                supplier_gstin: "27AADCA0201H1ZE",
-                no_of_doc_purchase: 1,
-            },
-            {
-                supplier_name: "Nageshwar Steels",
-                supplier_gstin: "24AAGFN7225G1ZE",
-                no_of_doc_purchase: 1,
-            },
-            {
-                supplier_name: "SKM Impex - A Div of SKM Steels Ltd",
-                supplier_gstin: "24AADCS7801F1ZM",
-                no_of_doc_purchase: 16,
-            },
-            {
-                supplier_name: "Phone World",
-                supplier_gstin: "24FBAPS4876L1Z1",
-                no_of_doc_purchase: 2,
-            },
-            {
-                supplier_name: "Sanghvi Forging and Engineering Ltd",
-                supplier_gstin: "24AADCS2903E1ZV",
-                no_of_doc_purchase: 1,
-            },
-            {
-                supplier_name: "Shree Laxmi Global Logistics Private Limited",
-                supplier_gstin: "27AAACU5182C1ZH",
-                no_of_doc_purchase: 1,
-            },
-            {
-                supplier_name: "Shree Laxmi Global Logistics Private Limited",
-                supplier_gstin: "27AAWCS9887J1ZY",
-                no_of_doc_purchase: 1,
-            },
-            {
-                supplier_name: "Shree Laxmi Global Logistics Private Limited",
-                supplier_gstin: "27AACCO6217A1ZV",
-                no_of_doc_purchase: 2,
-            },
-            {
-                supplier_name: "Umakant Booksellers and Stationers",
-                supplier_gstin: "24AAXPT5104F1ZI",
-                no_of_doc_purchase: 1,
-            },
-            {
-                supplier_name: "Xcel Profile",
-                supplier_gstin: "24AYCPP9731B2ZK",
-                no_of_doc_purchase: 5,
-            },
-            {
-                supplier_name: "Shiv Aum Steels Pvt Ltd",
-                supplier_gstin: "27AAFCS9987G1ZL",
-                no_of_doc_purchase: 4,
-            },
-            {
-                supplier_name: "Faiz Engineering and Trading Co.",
-                supplier_gstin: "24BPXPP5388B1ZC",
-                no_of_doc_purchase: 1,
-            },
-            {
-                supplier_name: "Honest Surgical Co",
-                supplier_gstin: "24AZDPM1803F1ZW",
-                no_of_doc_purchase: 1,
-            },
-            {
-                supplier_name: "M S Enterprise",
-                supplier_gstin: "24ALCPP3148H1Z8",
-                no_of_doc_purchase: 9,
-            },
-            {
-                supplier_name: "Shree Ganesh Heat Treatment",
-                supplier_gstin: "24COFPP3749L1ZH",
-                no_of_doc_purchase: 2,
-            },
-            {
-                supplier_name: "Sanjay Bonny Forge Pvt Ltd",
-                supplier_gstin: "27AAKCS3246H1Z6",
-                no_of_doc_purchase: 4,
-            },
-            {
-                supplier_name: "Metallica Metals India",
-                supplier_gstin: "27AAGFM6458A1ZC",
-                no_of_doc_purchase: 1,
-            },
-            {
-                supplier_name: "B R Logistics",
-                supplier_gstin: "27ABZPY0827F1ZZ",
-                no_of_doc_purchase: 2,
-            },
-            {
-                supplier_name: "Alisha Plastics",
-                supplier_gstin: "24CCWPP2634K1Z1",
-                no_of_doc_purchase: 3,
-            },
-            {
-                supplier_name: "Shankarbhai Desai & Sons",
-                supplier_gstin: "24AENPD0387C1ZV",
-                no_of_doc_purchase: 8,
-            },
-            {
-                supplier_name: "TCI Freight",
-                supplier_gstin: "24AAACT7966R1ZH",
-                no_of_doc_purchase: 4,
-            },
-            {
-                supplier_name: "P K Enterprise",
-                supplier_gstin: "24CBFPR3680H1ZH",
-                no_of_doc_purchase: 42,
-            },
-            {
-                supplier_name: "Keval Electric",
-                supplier_gstin: "24ARXPP8336L1ZU",
-                no_of_doc_purchase: 1,
-            },
-            {
-                supplier_name: "Shree Laxmi Global Logistics Private Limited",
-                supplier_gstin: "27AABCO1164H1ZM",
-                no_of_doc_purchase: 1,
-            },
-            {
-                supplier_name: "Shree Laxmi Global Logistics Private Limited",
-                supplier_gstin: "27AABCE2879H1ZG",
-                no_of_doc_purchase: 2,
-            },
-            {
-                supplier_name: "Pari Computers Pvt Ltd",
-                supplier_gstin: "27AACCP5489K1ZT",
-                no_of_doc_purchase: 1,
-            },
-            {
-                supplier_name: "Patson Pipes and Tubes",
-                supplier_gstin: "24AAFFP6265R1ZK",
-                no_of_doc_purchase: 1,
-            },
-            {
-                supplier_name: "Santosh Steels",
-                supplier_gstin: "27AAAFS3466L1ZV",
-                no_of_doc_purchase: 4,
-            },
-            {
-                supplier_name: "Surbhi Computers",
-                supplier_gstin: "23ADSPJ1561E1ZQ",
-                no_of_doc_purchase: 1,
-            },
-            {
-                supplier_name: "Appario Retail Private Ltd",
-                supplier_gstin: "24AALCA0171E1Z5",
-                no_of_doc_purchase: 1,
-            },
-            {
-                supplier_name: "Forge Cast Alloy Pvt Ltd",
-                supplier_gstin: "27AABCF2875J1ZE",
-                no_of_doc_purchase: 3,
-            },
-            {
-                supplier_name: "K B Engineers",
-                supplier_gstin: "24AGRPC4267G1ZD",
-                no_of_doc_purchase: 2,
-            },
-            {
-                supplier_name: "Tube Traders",
-                supplier_gstin: "24AACFT5218P1ZW",
-                no_of_doc_purchase: 1,
-            },
-            {
-                supplier_name: "Pattech Fitwell Tube Components",
-                supplier_gstin: "24AAOFP2063N1ZV",
-                no_of_doc_purchase: 2,
-            },
-            {
-                supplier_name: "Capricorn Identity Services Pvt Ltd",
-                supplier_gstin: "07AAVCS8838C1ZR",
-                no_of_doc_purchase: 1,
-            },
-            {
-                supplier_name: "Patni and Sons",
-                supplier_gstin: "24AOXPP8810N2Z0",
-                no_of_doc_purchase: 3,
-            },
-            {
-                supplier_name: "Sanghvi Office Equipments Pvt. Ltd",
-                supplier_gstin: "24AABCS5513Q1Z4",
-                no_of_doc_purchase: 3,
-            },
-            {
-                supplier_name: "Devki Nandan J Gupta Metals LLP",
-                supplier_gstin: "27AAKFD5904A1ZS",
-                no_of_doc_purchase: 3,
-            },
-            {
-                supplier_name: "Hilti India Pvt Ltd",
-                supplier_gstin: "27AAACH3583Q1Z0",
-                no_of_doc_purchase: 1,
-            },
-            {
-                supplier_name: "V Trans India Ltd",
-                supplier_gstin: "27AAACV1559Q2ZP",
-                no_of_doc_purchase: 6,
-            },
-            {
-                supplier_name: "Rai Road Lines",
-                supplier_gstin: "24ACNPR8089F1Z0",
-                no_of_doc_purchase: 1,
-            },
-            {
-                supplier_name: "Neminath Traders",
-                supplier_gstin: "24ABVPJ7716N1ZX",
-                no_of_doc_purchase: 1,
-            },
-            {
-                supplier_name: "Pratap Sales Corporation",
-                supplier_gstin: "24ADVPC8766H1Z1",
-                no_of_doc_purchase: 5,
-            },
-            {
-                supplier_name: "Asbestos Engineering Co",
-                supplier_gstin: "24AYWPS8436Q1Z3",
-                no_of_doc_purchase: 1,
-            },
-            {
-                supplier_name: "Arihant Fasteners",
-                supplier_gstin: "24AACFA8028Q1Z7",
-                no_of_doc_purchase: 3,
-            },
-            {
-                supplier_name: "Sai NDT Services",
-                supplier_gstin: "24ABPFS1716F2Z7",
-                no_of_doc_purchase: 1,
-            },
-            {
-                supplier_name: "Bhaven Enterprise",
-                supplier_gstin: "24AAQPP6652F1ZE",
-                no_of_doc_purchase: 3,
-            },
-            {
-                supplier_name: "Nidhi Transport Service",
-                supplier_gstin: "24ABVPB2674D2ZQ",
-                no_of_doc_purchase: 55,
-            },
-            {
-                supplier_name: "Viraansh Automobiles LLP",
-                supplier_gstin: "24AAQFV6875Q1ZX",
-                no_of_doc_purchase: 1,
-            },
-            {
-                supplier_name: "Shree Khodiyar Transport",
-                supplier_gstin: "24AOYPP5222R1Z0",
-                no_of_doc_purchase: 24,
-            },
-            {
-                supplier_name: "Go Digit General Insurance Ltd",
-                supplier_gstin: "29AACCO4128Q1ZW",
-                no_of_doc_purchase: 1,
-            },
-            {
-                supplier_name: "Karan Enterprise",
-                supplier_gstin: "24AJEPS2985B1Z8",
-                no_of_doc_purchase: 3,
-            },
-            {
-                supplier_name: "New Light Trading Co",
-                supplier_gstin: "27AAPPK5796C1Z9",
-                no_of_doc_purchase: 7,
-            },
-            {
-                supplier_name: "Artee Engineers",
-                supplier_gstin: "27AAUPT8710G1Z3",
-                no_of_doc_purchase: 24,
-            },
-            {
-                supplier_name: "Shree Rajesh Pipe Fittings & Flanges",
-                supplier_gstin: "27BJFPR1685D1Z2",
-                no_of_doc_purchase: 22,
-            },
-            {
-                supplier_name: "VRT Logistic",
-                supplier_gstin: "27CBYPK4332A1ZM",
-                no_of_doc_purchase: 1,
-            },
-            {
-                supplier_name: "Triveni Boiler Pvt Ltd",
-                supplier_gstin: "24AAECT6387N1ZO",
-                no_of_doc_purchase: 1,
-            },
-            {
-                supplier_name: "The Tool Shop",
-                supplier_gstin: "33AWRPA6154E1ZP",
-                no_of_doc_purchase: 1,
-            },
-            {
-                supplier_name: "Sheetal Wood Packaging",
-                supplier_gstin: "24ATGPP3906R1Z5",
-                no_of_doc_purchase: 2,
-            },
-            {
-                supplier_name: "Press",
-                supplier_gstin: "24AGZPP0419P1ZN",
-                no_of_doc_purchase: 1,
-            },
-            {
-                supplier_name: "Mohandas & Sons",
-                supplier_gstin: "27AAAFM1588M1ZW",
-                no_of_doc_purchase: 1,
-            },
-            {
-                supplier_name: "M Desai & Co",
-                supplier_gstin: "24AAHFM0964G1ZE",
-                no_of_doc_purchase: 1,
-            },
-            {
-                supplier_name: "Kajal Plastics",
-                supplier_gstin: "24AYGPS3586F1Z5",
-                no_of_doc_purchase: 4,
-            },
-            {
-                supplier_name: "BT Water Treatment Pvt Ltd",
-                supplier_gstin: "24AADCB3208R1ZL",
-                no_of_doc_purchase: 2,
-            },
-            {
-                supplier_name: "Bluechip Computer System",
-                supplier_gstin: "24AANFB3091M1Z6",
-                no_of_doc_purchase: 1,
-            },
-            {
-                supplier_name: "State Bank of India",
-                supplier_gstin: "27AAACS8577K2ZO",
-                no_of_doc_purchase: 13,
-            },
-        ];
-    }
-
-    get_invoice_level_data() {
-        return [
-            {
-                supplier_name: "K Vijay Ispat Udyog",
-                supplier_gstin: "27AALFK9932E1Z0",
-                bill_no: "PINV-20-00517",
-                bill_date: "2020-11-21",
-            },
-            {
-                supplier_name: "Padmavati Steel and Engg Co",
-                supplier_gstin: "27AADPD5694C1ZV",
-                bill_no: "PINV-20-00519",
-                bill_date: "2020-11-20",
-            },
-            {
-                supplier_name: "Shikhar Steel Corporation",
-                supplier_gstin: "27AVGPB2421B1ZE",
-                bill_no: "PINV-20-00441",
-                bill_date: "2020-09-29",
-            },
-            {
-                supplier_name: "Shikhar Steel Corporation",
-                supplier_gstin: "27AVGPB2421B1ZE",
-                bill_no: "PINV-20-00433",
-                bill_date: "2020-09-25",
-            },
-            {
-                supplier_name: "Shikhar Steel Corporation",
-                supplier_gstin: "27AVGPB2421B1ZE",
-                bill_no: "PINV-20-00389",
-                bill_date: "2020-09-14",
-            },
-            {
-                supplier_name: "Shikhar Steel Corporation",
-                supplier_gstin: "27AVGPB2421B1ZE",
-                bill_no: "PINV-20-00395",
-                bill_date: "2020-09-14",
-            },
-            {
-                supplier_name: "Met Heat Engineers Pvt Ltd",
-                supplier_gstin: "24AABCM3871D1ZS",
-                bill_no: "PINV-20-00479",
-                bill_date: "2020-10-10",
-            },
-            {
-                supplier_name: "Met Heat Engineers Pvt Ltd",
-                supplier_gstin: "24AABCM3871D1ZS",
-                bill_no: "PINV-20-00465",
-                bill_date: "2020-10-09",
-            },
-            {
-                supplier_name: "Met Heat Engineers Pvt Ltd",
-                supplier_gstin: "24AABCM3871D1ZS",
-                bill_no: "PINV-20-00478",
-                bill_date: "2020-10-07",
-            },
-            {
-                supplier_name: "Met Heat Engineers Pvt Ltd",
-                supplier_gstin: "24AABCM3871D1ZS",
-                bill_no: "PINV-20-00451",
-                bill_date: "2020-10-07",
-            },
-            {
-                supplier_name: "Met Heat Engineers Pvt Ltd",
-                supplier_gstin: "24AABCM3871D1ZS",
-                bill_no: "PINV-20-00450",
-                bill_date: "2020-10-05",
-            },
-            {
-                supplier_name: "Met Heat Engineers Pvt Ltd",
-                supplier_gstin: "24AABCM3871D1ZS",
-                bill_no: "PINV-20-00449",
-                bill_date: "2020-10-02",
-            },
-            {
-                supplier_name: "Sanjay Bonny Forge Pvt Ltd",
-                supplier_gstin: "27AAKCS3246H1Z6",
-                bill_no: "PINV-20-00442",
-                bill_date: "2020-09-24",
-            },
-            {
-                supplier_name: "Shah Metal and Tubes",
-                supplier_gstin: "27ABSFS1482R1Z3",
-                bill_no: "PINV-20-00510",
-                bill_date: "2020-11-06",
-            },
-            {
-                supplier_name: "Divya Metal India",
-                supplier_gstin: "27APUPB5857M1Z3",
-                bill_no: "PINV-20-00379",
-                bill_date: "2020-09-11",
-            },
-            {
-                supplier_name: "Divya Metal India",
-                supplier_gstin: "27APUPB5857M1Z3",
-                bill_no: "PINV-20-00313",
-                bill_date: "2020-08-21",
-            },
-            {
-                supplier_name: "Sainest Tubes Pvt Ltd",
-                supplier_gstin: "24AAECS5018D1ZS",
-                bill_no: "PINV-20-00514",
-                bill_date: "2020-11-10",
-            },
-            {
-                supplier_name: "Shankarbhai Desai & Sons",
-                supplier_gstin: "24AENPD0387C1ZV",
-                bill_no: "PINV-20-00509",
-                bill_date: "2020-11-12",
-            },
-            {
-                supplier_name: "Jayesh Engineering",
-                supplier_gstin: "24ADNPT6484F1Z1",
-                bill_no: "PINV-20-00498",
-                bill_date: "2020-11-01",
-            },
-            {
-                supplier_name: "Nidhi Transport Service",
-                supplier_gstin: "24ABVPB2674D2ZQ",
-                bill_no: "PINV-20-00508",
-                bill_date: "2020-11-09",
-            },
-            {
-                supplier_name: "Shreya Pipe and Fittings",
-                supplier_gstin: "24ADVFS4123J1ZQ",
-                bill_no: "PINV-20-00507",
-                bill_date: "2020-11-09",
-            },
-            {
-                supplier_name: "Tapan Enterprise",
-                supplier_gstin: "24AEPPS0534Q1ZW",
-                bill_no: "PINV-20-00504",
-                bill_date: "2020-10-17",
-            },
-            {
-                supplier_name: "Natwarlal Hiralal Shah",
-                supplier_gstin: "24AFRPS0569Q1ZH",
-                bill_no: "PINV-20-00503",
-                bill_date: "2020-11-07",
-            },
-            {
-                supplier_name: "S B Associates",
-                supplier_gstin: "24ADCPG1409L1ZX",
-                bill_no: "PINV-20-00500",
-                bill_date: "2020-11-02",
-            },
-            {
-                supplier_name: "Jayhind Metal and Tubes",
-                supplier_gstin: "27AAIPS6329N1ZY",
-                bill_no: "PINV-20-00406",
-                bill_date: "2020-09-17",
-            },
-            {
-                supplier_name: "K B Forge Industries",
-                supplier_gstin: "24ACRPC1838M1ZD",
-                bill_no: "PINV-20-00488",
-                bill_date: "2020-10-29",
-            },
-            {
-                supplier_name: "K B Forge Industries",
-                supplier_gstin: "24ACRPC1838M1ZD",
-                bill_no: "PINV-20-00435",
-                bill_date: "2020-09-24",
-            },
-            {
-                supplier_name: "Metro Forge India",
-                supplier_gstin: "27AAIPB2425N1ZQ",
-                bill_no: "PINV-20-00360",
-                bill_date: "2020-09-07",
-            },
-            {
-                supplier_name: "P K Enterprise",
-                supplier_gstin: "24CBFPR3680H1ZH",
-                bill_no: "PINV-20-00495",
-                bill_date: "2020-10-29",
-            },
-            {
-                supplier_name: "Krit Corporation",
-                supplier_gstin: "24CASPS4511C1ZR",
-                bill_no: "PINV-20-00494",
-                bill_date: "2020-11-05",
-            },
-            {
-                supplier_name: "Raj Enterprise",
-                supplier_gstin: "24BFHPK5295N1ZV",
-                bill_no: "PINV-20-00491",
-                bill_date: "2020-10-31",
-            },
-            {
-                supplier_name: "SKM Impex - A Div of SKM Steels Ltd",
-                supplier_gstin: "24AADCS7801F1ZM",
-                bill_no: "PINV-20-00484",
-                bill_date: "2020-10-29",
-            },
-            {
-                supplier_name: "Topaz Piping Industries",
-                supplier_gstin: "24AAFFT1047H1ZF",
-                bill_no: "PINV-20-00485",
-                bill_date: "2020-10-30",
-            },
-            {
-                supplier_name: "S M Heat Treatment Works",
-                supplier_gstin: "24BWGPP6376K1ZY",
-                bill_no: "PINV-20-00486",
-                bill_date: "2020-10-28",
-            },
-            {
-                supplier_name: "Shree Bajrang Transport",
-                supplier_gstin: "24AFSPB1574M1Z6",
-                bill_no: "PINV-20-00489",
-                bill_date: "2020-10-30",
-            },
-            {
-                supplier_name: "Time Transport Co",
-                supplier_gstin: "24AADFT5917A1ZK",
-                bill_no: "PINV-20-00487",
-                bill_date: "2020-10-29",
-            },
-            {
-                supplier_name: "Time Transport Co",
-                supplier_gstin: "24AADFT5917A1ZK",
-                bill_no: "PINV-20-00482",
-                bill_date: "2020-10-24",
-            },
-            {
-                supplier_name: "Time Transport Co",
-                supplier_gstin: "24AADFT5917A1ZK",
-                bill_no: "PINV-20-00476",
-                bill_date: "2020-10-16",
-            },
-            {
-                supplier_name: "Time Transport Co",
-                supplier_gstin: "24AADFT5917A1ZK",
-                bill_no: "PINV-20-00475",
-                bill_date: "2020-10-15",
-            },
-            {
-                supplier_name: "Time Transport Co",
-                supplier_gstin: "24AADFT5917A1ZK",
-                bill_no: "PINV-20-00474",
-                bill_date: "2020-10-15",
-            },
-            {
-                supplier_name: "Time Transport Co",
-                supplier_gstin: "24AADFT5917A1ZK",
-                bill_no: "PINV-20-00461",
-                bill_date: "2020-10-09",
-            },
-            {
-                supplier_name: "Time Transport Co",
-                supplier_gstin: "24AADFT5917A1ZK",
-                bill_no: "PINV-20-00460",
-                bill_date: "2020-10-09",
-            },
-            {
-                supplier_name: "Mitesh Metal and Alloys",
-                supplier_gstin: "27AIXPB6461D1Z3",
-                bill_no: "PINV-20-00351",
-                bill_date: "2020-09-06",
-            },
-            {
-                supplier_name: "Mitesh Metal and Alloys",
-                supplier_gstin: "27AIXPB6461D1Z3",
-                bill_no: "PINV-19-00595",
-                bill_date: "2019-08-22",
-            },
-            {
-                supplier_name: "Shah Metal and Tubes",
-                supplier_gstin: "27ABSFS1482R1Z3",
-                bill_no: "PINV-20-00483",
-                bill_date: "2020-10-28",
-            },
-            {
-                supplier_name: "Xiaomi Technology India Private Limited",
-                supplier_gstin: "27AAACX1645B1ZO",
-                bill_no: "PINV-20-00301",
-                bill_date: "2020-08-19",
-            },
-            {
-                supplier_name: "Hanco Pipe and Fitting",
-                supplier_gstin: "27CVQPK3283C1ZD",
-                bill_no: "PINV-20-00293",
-                bill_date: "2020-08-19",
-            },
-            {
-                supplier_name: "Shiv Shakti Pipe Fittings",
-                supplier_gstin: "27BKFPP9735B1ZZ",
-                bill_no: "PINV-20-00325",
-                bill_date: "2020-08-28",
-            },
-            {
-                supplier_name: "Hytech Pipe Fitting Pvt Ltd",
-                supplier_gstin: "24AAFCH1103D1ZG",
-                bill_no: "PINV-20-00477",
-                bill_date: "2020-10-19",
-            },
-            {
-                supplier_name: "Shah Metal and Tubes",
-                supplier_gstin: "27ABSFS1482R1Z3",
-                bill_no: "PINV-20-00481",
-                bill_date: "2020-10-22",
-            },
-            {
-                supplier_name: "Shah Metal and Tubes",
-                supplier_gstin: "27ABSFS1482R1Z3",
-                bill_no: "PINV-20-00471",
-                bill_date: "2020-10-14",
-            },
-            {
-                supplier_name: "Express Roadlines",
-                supplier_gstin: "24AGCPP3351K1ZF",
-                bill_no: "PINV-20-00480",
-                bill_date: "2020-10-07",
-            },
-            {
-                supplier_name: "R K Distributors",
-                supplier_gstin: "24ABZPA5599C1ZC",
-                bill_no: "PINV-20-00434",
-                bill_date: "2020-09-28",
-            },
-            {
-                supplier_name: "Shikhar Steel Corporation",
-                supplier_gstin: "27AVGPB2421B1ZE",
-                bill_no: "PINV-20-00312",
-                bill_date: "2020-08-20",
-            },
-            {
-                supplier_name: "Shikhar Steel Corporation",
-                supplier_gstin: "27AVGPB2421B1ZE",
-                bill_no: "PINV-20-00277",
-                bill_date: "2020-08-10",
-            },
-            {
-                supplier_name: "Shikhar Steel Corporation",
-                supplier_gstin: "27AVGPB2421B1ZE",
-                bill_no: "PINV-20-00269",
-                bill_date: "2020-08-05",
-            },
-            {
-                supplier_name: "P K Enterprise",
-                supplier_gstin: "24CBFPR3680H1ZH",
-                bill_no: "PINV-20-00420",
-                bill_date: "2020-09-17",
-            },
-            {
-                supplier_name: "Karan Enterprise",
-                supplier_gstin: "24AJEPS2985B1Z8",
-                bill_no: "PINV-20-00458",
-                bill_date: "2020-10-07",
-            },
-            {
-                supplier_name: "Jayhind Metal and Tubes",
-                supplier_gstin: "27AAIPS6329N1ZY",
-                bill_no: "PINV-20-00314",
-                bill_date: "2020-08-21",
-            },
-            {
-                supplier_name: "Divya Metal India",
-                supplier_gstin: "27APUPB5857M1Z3",
-                bill_no: "PINV-20-00287",
-                bill_date: "2020-08-18",
-            },
-            {
-                supplier_name: "Natwarlal Hiralal Shah",
-                supplier_gstin: "24AFRPS0569Q1ZH",
-                bill_no: "PINV-20-00470",
-                bill_date: "2020-10-14",
-            },
-            {
-                supplier_name: "Kulubi Steel",
-                supplier_gstin: "24AABFK8892P1ZK",
-                bill_no: "PINV-20-00469",
-                bill_date: "2020-10-16",
-            },
-            {
-                supplier_name: "Nidhi Transport Service",
-                supplier_gstin: "24ABVPB2674D2ZQ",
-                bill_no: "PINV-20-00468",
-                bill_date: "2020-10-16",
-            },
-            {
-                supplier_name: "Santosh Steels",
-                supplier_gstin: "27AAAFS3466L1ZV",
-                bill_no: "PINV-20-00467",
-                bill_date: "2020-10-14",
-            },
-            {
-                supplier_name: "Shreeji Enterprises",
-                supplier_gstin: "24ABBFS8099M1ZH",
-                bill_no: "PINV-20-00466",
-                bill_date: "2020-10-14",
-            },
-            {
-                supplier_name: "Bureau Veritas India Private Ltd",
-                supplier_gstin: "24AABCB6767B2ZX",
-                bill_no: "PINV-20-00464",
-                bill_date: "2020-10-08",
-            },
-            {
-                supplier_name: "Met Heat Engineers Pvt Ltd",
-                supplier_gstin: "24AABCM3871D1ZS",
-                bill_no: "PINV-20-00432",
-                bill_date: "2020-09-28",
-            },
-            {
-                supplier_name: "Met Heat Engineers Pvt Ltd",
-                supplier_gstin: "24AABCM3871D1ZS",
-                bill_no: "PINV-20-00427",
-                bill_date: "2020-09-23",
-            },
-            {
-                supplier_name: "Met Heat Engineers Pvt Ltd",
-                supplier_gstin: "24AABCM3871D1ZS",
-                bill_no: "PINV-20-00417",
-                bill_date: "2020-09-22",
-            },
-            {
-                supplier_name: "Met Heat Engineers Pvt Ltd",
-                supplier_gstin: "24AABCM3871D1ZS",
-                bill_no: "PINV-20-00416",
-                bill_date: "2020-09-22",
-            },
-            {
-                supplier_name: "Met Heat Engineers Pvt Ltd",
-                supplier_gstin: "24AABCM3871D1ZS",
-                bill_no: "PINV-20-00415",
-                bill_date: "2020-09-18",
-            },
-            {
-                supplier_name: "Met Heat Engineers Pvt Ltd",
-                supplier_gstin: "24AABCM3871D1ZS",
-                bill_no: "PINV-20-00414",
-                bill_date: "2020-09-17",
-            },
-            {
-                supplier_name: "Met Heat Engineers Pvt Ltd",
-                supplier_gstin: "24AABCM3871D1ZS",
-                bill_no: "PINV-20-00377",
-                bill_date: "2020-09-04",
-=======
     setup_filter_button() {
         this.filter_button = $(`<div class="filter-selector">
 			<button class="btn btn-default btn-sm filter-button">
@@ -1387,7 +182,6 @@
             filter_options: {
                 fieldname: "supplier_name",
                 filter_fields: this.get_filter_fields(),
->>>>>>> 9ac2db07
             },
             on_change: () => {
                 this.refresh();
