--- conflicted
+++ resolved
@@ -145,105 +145,9 @@
             },
             data: this.get_supplier_data(),
         });
-<<<<<<< HEAD
-        this.tabs.invoice_level.data_table_manager = new ic.DataTableManager({
-            $wrapper: this.tab_group.get_field("invoice_level_data").$wrapper,
-            columns: [
-                {
-                    fieldname: "view",
-                    fieldtype: "html",
-                    width: 60,
-                    align: "center",
-                    format: (...args) => get_formatted(...args, "eye", reco_tool.show_detailed_dialog),
-                },
-                {
-                    label: "Supplier",
-                    fieldname: "supplier_name",
-                    width: 200,
-                    format: (value, row, column, data) => {
-                        const content = `
-                            ${data.supplier_name}
-                            <br />
-                            <span style="font-size: 0.9em">
-                                ${data.supplier_gstin || ""}
-                            </span>
-                        `;
-
-                        return frappe.form.get_formatter(column.docfield.fieldtype)(
-                            content,
-                            column.docfield,
-                            { always_show_decimals: true },
-                            data
-                        );
-                    },
-                    dropdown: false,
-                },
-                {
-                    label: "Bill No.",
-                    fieldname: "bill_no",
-                    width: 120,
-                },
-                {
-                    label: "Date",
-                    fieldname: "bill_date",
-                    width: 120,
-                },
-                {
-                    label: "Match Status",
-                    fieldname: "isup_match_status",
-                    width: 120,
-                },
-                {
-                    label: "Purchase Invoice",
-                    fieldname: "name",
-                    // fieldtype: "Link",
-                    // doctype: "Purchase Invoice",
-                    align: "center",
-                    width: 150,
-                    format: (value, row, column, data) => {
-                        const content = `<button class="btn">
-                                <i class="fa fa-link"></i>
-                            </button>`;
-
-                        return frappe.form.get_formatter(column.docfield.fieldtype)(
-                            content,
-                            column.docfield,
-                            { always_show_decimals: true },
-                            data
-                        );
-                    },
-                },
-                {
-                    label: "Inward Supply",
-                    fieldname: "isup_name",
-                    fieldtype: "Link",
-                    doctype: "Inward Supply",
-                    width: 150,
-                },
-                {
-                    label: "Tax Diff (2A/2B - PR)",
-                    fieldname: "tax_diff",
-                    width: 180,
-                },
-                {
-                    fieldname: "document_value_diff",
-                    label: "Document Diff (2A/2B - PR)",
-                    width: 180,
-                },
-                {
-                    fieldname: "differences",
-                    label: "Differences",
-                },
-                {
-                    label: "Action",
-                    fieldname: "isup_action",
-                },
-            ],
-=======
         this.tabs.invoice_tab.data_table_manager = new ic.DataTableManager({
             $wrapper: this.tab_group.get_field("invoice_data").$wrapper,
             columns: this.get_invoice_columns(),
->>>>>>> 1eddd29b
             options: {
                 cellHeight: 55,
             },
@@ -371,25 +275,6 @@
 
     get_supplier_columns() {
         return [
-<<<<<<< HEAD
-            {'cgst': 427.5, 'sgst': 427.5, 'igst': 0.0, 'name': 'PINV-21-00926', 'supplier_gstin': '24AIXPR1887P1Z0', 'bill_no': '878/21-22', 'bill_date': '2022-02-02', 'place_of_supply': '24-Gujarat', 'is_reverse_charge': 0, 'document_value': 5605.0, 'supplier': 'Rai Crane Service', 'supplier_name': 'Rai Crane Service', 'ignore_reconciliation': 0, 'isup_bill_no': '878/21-22', 'isup_bill_date': '2022-02-02', 'isup_document_value': 5605.0, 'isup_name': 'GST-IS-256361', 'isup_classification': 'B2B', 'isup_match_status': 'Exact Match', 'isup_action': 'No Action', 'isup_return_period_2b': '042022', 'isup_cgst': 427.5, 'isup_sgst': 427.5, 'isup_igst': 0.0, 'isup_cess': 0.0, 'document_value_diff': 0.0, 'tax_diff': 0.0, 'cess': 0, 'differences': ''
-            },
-            {'cgst': 247.5, 'sgst': 247.5, 'igst': 0.0, 'name': 'PINV-21-01021', 'supplier_gstin': '24AIXPR1887P1Z0', 'bill_no': '962/21-22', 'bill_date': '2022-02-03', 'place_of_supply': '24-Gujarat', 'is_reverse_charge': 0, 'document_value': 3245.0, 'supplier': 'Rai Crane Service', 'supplier_name': 'Rai Crane Service', 'ignore_reconciliation': 0, 'isup_bill_no': '962/21-22', 'isup_bill_date': '2022-02-03', 'isup_document_value': 3245.0, 'isup_name': 'GST-IS-256374', 'isup_classification': 'B2B', 'isup_match_status': 'Exact Match', 'isup_action': 'No Action', 'isup_return_period_2b': '042022', 'isup_cgst': 247.5, 'isup_sgst': 247.5, 'isup_igst': 0.0, 'isup_cess': 0.0, 'document_value_diff': 0.0, 'tax_diff': 0.0, 'cess': 0, 'differences': ''
-            },
-            {'cgst': 0.0, 'sgst': 0.0, 'igst': 13554.0, 'name': 'PINV-21-01102', 'supplier_gstin': '27AQWPM0313Q1Z7', 'bill_no': '160/21-22', 'bill_date': '2022-03-21', 'place_of_supply': '24-Gujarat', 'is_reverse_charge': 0, 'document_value': 88854.0, 'supplier': 'Ruvin Tubes', 'supplier_name': 'Ruvin Tubes', 'ignore_reconciliation': 0, 'isup_bill_no': '160', 'isup_bill_date': '2022-03-21', 'isup_document_value': 88854.0, 'isup_name': 'GST-IS-256373', 'isup_classification': 'B2B', 'isup_match_status': 'Suggested Match', 'isup_action': 'No Action', 'isup_return_period_2b': '042022', 'isup_cgst': 0.0, 'isup_sgst': 0.0, 'isup_igst': 13554.0, 'isup_cess': 0.0, 'document_value_diff': 0.0, 'tax_diff': 0.0, 'cess': 0, 'differences': ''
-            },
-            {'cgst': 9972.81, 'sgst': 9972.81, 'igst': 0.0, 'name': 'PINV-22-00001', 'supplier_gstin': '24ADCPG1409L1ZX', 'bill_no': '02/22-23', 'bill_date': '2022-04-01', 'place_of_supply': '24-Gujarat', 'is_reverse_charge': 0, 'document_value': 119674.0, 'supplier': 'S B Associates', 'supplier_name': 'S B Associates', 'ignore_reconciliation': 0, 'isup_bill_no': '02', 'isup_bill_date': '2022-04-01', 'isup_document_value': 130755.0, 'isup_name': 'GST-IS-256347', 'isup_classification': 'B2B', 'isup_match_status': 'Mismatch', 'isup_action': 'No Action', 'isup_return_period_2b': '042022', 'isup_cgst': 9972.81, 'isup_sgst': 9972.81, 'isup_igst': 0.0, 'isup_cess': 0.0, 'document_value_diff': 11081.0, 'tax_diff': 0.0, 'cess': 0, 'differences': 'Bill No - 02<br> Document Value'
-            },
-            {'cgst': 95000.76, 'sgst': 95000.76, 'igst': 0.0, 'name': 'PINV-22-00004', 'supplier_gstin': '24AAACV7065K1Z3', 'bill_no': 'TKN/401', 'bill_date': '2022-04-15', 'place_of_supply': '24-Gujarat', 'is_reverse_charge': 0, 'document_value': 1245566.0, 'supplier': 'Bikaner Agrico', 'supplier_name': 'Bikaner Agrico', 'ignore_reconciliation': 0, 'isup_bill_no': 'TKN/401', 'isup_bill_date': '2022-04-15', 'isup_document_value': 1245566.0, 'isup_name': 'GST-IS-256364', 'isup_classification': 'B2B', 'isup_match_status': 'Exact Match', 'isup_action': 'No Action', 'isup_return_period_2b': '042022', 'isup_cgst': 95000.76, 'isup_sgst': 95000.76, 'isup_igst': 0.0, 'isup_cess': 0.0, 'document_value_diff': 0.0, 'tax_diff': 0.0, 'cess': 0, 'differences': ''
-            },
-            {'cgst': 0.0, 'sgst': 0.0, 'igst': 292.5, 'name': 'PINV-22-00038', 'supplier_gstin': '27AARFT4915C1Z0', 'bill_no': '3265-GCN-5257', 'bill_date': '2022-04-13', 'place_of_supply': '24-Gujarat', 'is_reverse_charge': 1, 'document_value': 5850.0, 'supplier': 'Time Transport Kalamboli', 'supplier_name': 'Time Transport Kalamboli', 'isup_match_status': 'Missing in 2A/2B', 'isup_action': '', 'isup_classification': 'B2B', 'differences': ''
-            },
-            {'cgst': 0.0, 'sgst': 0.0, 'igst': 27.5, 'name': 'PINV-22-00041', 'supplier_gstin': '27AARFT4915C1Z0', 'bill_no': '3222-GCN-5075', 'bill_date': '2022-04-04', 'place_of_supply': '24-Gujarat', 'is_reverse_charge': 1, 'document_value': 550.0, 'supplier': 'Time Transport Kalamboli', 'supplier_name': 'Time Transport Kalamboli', 'isup_match_status': 'Missing in 2A/2B', 'isup_action': '', 'isup_classification': 'B2B', 'differences': ''
-            },
-            {'cgst': 0.0, 'sgst': 0.0, 'igst': 642.5, 'name': 'PINV-22-00043', 'supplier_gstin': '27AARFT4915C1Z0', 'bill_no': '3250-GCN-5216', 'bill_date': '2022-04-11', 'place_of_supply': '24-Gujarat', 'is_reverse_charge': 1, 'document_value': 12850.0, 'supplier': 'Time Transport Kalamboli', 'supplier_name': 'Time Transport Kalamboli', 'isup_match_status': 'Missing in 2A/2B', 'isup_action': '', 'isup_classification': 'B2B', 'differences': ''
-            },
-            {'cgst': 0.0, 'sgst': 0.0, 'igst': 107.5, 'name': 'PINV-22-00044', 'supplier_gstin': '27AARFT4915C1Z0', 'bill_no': '3251-GCN-5219', 'bill_date': '2022-04-11', 'place_of_supply': '24-Gujarat', 'is_reverse_charge': 1, 'document_value': 2150.0, 'supplier': 'Time Transport Kalamboli', 'supplier_name': 'Time Transport Kalamboli', 'isup_match_status': 'Missing in 2A/2B', 'isup_action': '', 'isup_classification': 'B2B', 'differences': ''
-=======
             {
                 label: "Supplier",
                 fieldname: "supplier",
@@ -559,10 +444,7 @@
             {
                 label: "Action",
                 fieldname: "isup_action",
->>>>>>> 1eddd29b
-            },
-            {'cgst': 0.0, 'sgst': 0.0, 'igst': 208.25, 'name': 'PINV-22-00048', 'supplier_gstin': '27AARFT4915C1Z0', 'bill_no': '3223-GCN-5076', 'bill_date': '2022-04-04', 'place_of_supply': '24-Gujarat', 'is_reverse_charge': 1, 'document_value': 4165.0, 'supplier': 'Time Transport Kalamboli', 'supplier_name': 'Time Transport Kalamboli', 'isup_match_status': 'Missing in 2A/2B', 'isup_action': '', 'isup_classification': 'B2B', 'differences': ''
-            }
+            },
         ];
     }
 }
@@ -894,22 +776,7 @@
      * @param {string} icon         Return icon (font-awesome) as the content
      */
 
-<<<<<<< HEAD
-    let content;
-    if (icon && callback) content = get_icon(icon, callback, data);
-    if (value) content = value;
-
-    return frappe.form.get_formatter(column.docfield.fieldtype)(
-        content,
-        column.docfield,
-        { always_show_decimals: true },
-        data
-    );
-}
-
-function get_icon(icon, callback, data) {
-    console.log(`${callback}${(data)}`, callback(data));
-    return `<button class="btn" title="hello" onclick="${callback}${(data)}">
+    return `<button class="btn" title="hello">
                 <i class="fa fa-${icon}"></i>
             </button>`;
 }
@@ -952,9 +819,4 @@
 
 function get_doc_link(doctype, name) {
     return name ? frappe.utils.get_form_link(doctype, name, true) : "-";
-=======
-    return `<button class="btn" title="hello">
-                <i class="fa fa-${icon}"></i>
-            </button>`;
->>>>>>> 1eddd29b
 }