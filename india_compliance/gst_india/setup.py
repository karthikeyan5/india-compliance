--- conflicted
+++ resolved
@@ -93,8 +93,7 @@
 def make_custom_fields(update=True):
 	hsn_sac_field = dict(fieldname='gst_hsn_code', label='HSN/SAC',
 		fieldtype='Data', fetch_from='item_code.gst_hsn_code', insert_after='description',
-<<<<<<< HEAD
-		allow_on_submit=1, print_hide=1)
+		allow_on_submit=1, print_hide=1, fetch_if_empty=1)
 	nil_rated_exempt = dict(fieldname='is_nil_exempt', label='Is nil rated or exempted',
 		fieldtype='Check', fetch_from='item_code.is_nil_exempt', insert_after='gst_hsn_code',
 		print_hide=1)
@@ -111,10 +110,6 @@
 	]
 
 	sales_invoice_gst_category = [
-=======
-		allow_on_submit=1, print_hide=1, fetch_if_empty=1)
-	invoice_gst_fields = [
->>>>>>> f6f00f61
 		dict(fieldname='gst_section', label='GST Details', fieldtype='Section Break',
 			insert_after='language', print_hide=1, collapsible=1),
 		dict(fieldname='gst_category', label='GST Category',
@@ -262,7 +257,6 @@
 			dict(fieldname='is_non_gst', label='Is Non GST ',
 				fieldtype='Check', insert_after='is_nil_exempt')
 		],
-<<<<<<< HEAD
 		'Quotation Item': [hsn_sac_field, nil_rated_exempt, is_non_gst],
 		'Supplier Quotation Item': [hsn_sac_field, nil_rated_exempt, is_non_gst],
 		'Sales Order Item': [hsn_sac_field, nil_rated_exempt, is_non_gst],
@@ -272,17 +266,6 @@
 		'Purchase Receipt Item': [hsn_sac_field, nil_rated_exempt, is_non_gst],
 		'Purchase Invoice Item': [hsn_sac_field, nil_rated_exempt, is_non_gst],
 		'Material Request Item': [hsn_sac_field, nil_rated_exempt, is_non_gst],
-=======
-		'Quotation Item': [hsn_sac_field],
-		'Supplier Quotation Item': [hsn_sac_field],
-		'Sales Order Item': [hsn_sac_field],
-		'Delivery Note Item': [hsn_sac_field],
-		'Sales Invoice Item': [hsn_sac_field],
-		'Purchase Order Item': [hsn_sac_field],
-		'Purchase Receipt Item': [hsn_sac_field],
-		'Purchase Invoice Item': [hsn_sac_field],
-		'Material Request Item': [hsn_sac_field],
->>>>>>> f6f00f61
 		'Employee': [
 			dict(fieldname='ifsc_code', label='IFSC Code',
 				fieldtype='Data', insert_after='bank_ac_no', print_hide=1,
