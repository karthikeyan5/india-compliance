--- conflicted
+++ resolved
@@ -725,12 +725,9 @@
 
 	if country != 'India':
 		return gl_entries
-<<<<<<< HEAD
 
 	if not doc.total_taxes_and_charges:
 		return gl_entries
-=======
->>>>>>> e03a4d3a
 
 	if doc.reverse_charge == 'Y':
 		gst_accounts = get_gst_accounts(doc.company)
