--- conflicted
+++ resolved
@@ -55,17 +55,9 @@
         "insert_after": "gst_section",
         "read_only": 1,
         "print_hide": 1,
-<<<<<<< HEAD
-        "options": (
-            "\nRegistered Regular\nRegistered"
-            " Composition\nUnregistered\nSEZ\nOverseas\nUIN Holders"
-        ),
-        "fetch_from": "supplier.gst_category",
-=======
         "options": gst_category_options,
         "fetch_from": "supplier_address.gst_category",
         "translatable": 0,
->>>>>>> e70e5c80
     },
     {
         "fieldname": "export_type",
@@ -95,16 +87,8 @@
         "insert_after": "gst_section",
         "read_only": 1,
         "print_hide": 1,
-<<<<<<< HEAD
-        "options": (
-            "\nRegistered Regular\nRegistered"
-            " Composition\nUnregistered\nSEZ\nOverseas\nDeemed Export\nUIN Holders"
-        ),
-        "fetch_from": "customer.gst_category",
-=======
         "options": gst_category_options,
         "fetch_from": "customer_address.gst_category",
->>>>>>> e70e5c80
         "length": 25,
         "translatable": 0,
     },
@@ -114,13 +98,7 @@
         "fieldtype": "Select",
         "insert_after": "gst_category",
         "print_hide": 1,
-<<<<<<< HEAD
-        "depends_on": (
-            'eval:in_list(["SEZ", "Overseas", "Deemed Export"], doc.gst_category)'
-        ),
-=======
         "depends_on": 'eval:in_list(["SEZ", "Overseas"], doc.gst_category)',
->>>>>>> e70e5c80
         "options": "\nWith Payment of Tax\nWithout Payment of Tax",
         "length": 25,
         "translatable": 0,
@@ -136,17 +114,9 @@
         "insert_after": "gst_vehicle_type",
         "read_only": 1,
         "print_hide": 1,
-<<<<<<< HEAD
-        "options": (
-            "\nRegistered Regular\nRegistered"
-            " Composition\nUnregistered\nSEZ\nOverseas\nDeemed Export\nUIN Holders"
-        ),
-        "fetch_from": "customer.gst_category",
-=======
         "options": gst_category_options,
         "fetch_from": "customer_address.gst_category",
         "translatable": 0,
->>>>>>> e70e5c80
     },
 ]
 
@@ -163,10 +133,7 @@
             "Original for Recipient\nDuplicate for Transporter\nDuplicate for"
             " Supplier\nTriplicate for Supplier"
         ),
-<<<<<<< HEAD
-=======
-        "translatable": 0,
->>>>>>> e70e5c80
+        "translatable": 0,
     },
     {
         "fieldname": "reverse_charge",
@@ -206,10 +173,7 @@
             " services\n04-Correction in Invoice\n05-Change in POS\n06-Finalization of"
             " Provisional assessment\n07-Others"
         ),
-<<<<<<< HEAD
-=======
-        "translatable": 0,
->>>>>>> e70e5c80
+        "translatable": 0,
     },
 ]
 
@@ -436,188 +400,6 @@
     },
 ]
 
-<<<<<<< HEAD
-=======
-ewaybill_fields = [
-    {
-        "fieldname": "distance",
-        "label": "Distance (in km)",
-        "fieldtype": "Float",
-        "insert_after": "vehicle_no",
-        "print_hide": 1,
-    },
-    {
-        "fieldname": "gst_transporter_id",
-        "label": "GST Transporter ID",
-        "fieldtype": "Data",
-        "insert_after": "transporter",
-        "fetch_from": "transporter.gst_transporter_id",
-        "print_hide": 1,
-        "translatable": 0,
-    },
-    {
-        "fieldname": "mode_of_transport",
-        "label": "Mode of Transport",
-        "fieldtype": "Select",
-        "options": "\nRoad\nAir\nRail\nShip",
-        "default": "Road",
-        "insert_after": "transporter_name",
-        "print_hide": 1,
-        "translatable": 0,
-    },
-    {
-        "fieldname": "gst_vehicle_type",
-        "label": "GST Vehicle Type",
-        "fieldtype": "Select",
-        "options": "Regular\nOver Dimensional Cargo (ODC)",
-        "depends_on": 'eval:(doc.mode_of_transport === "Road")',
-        "default": "Regular",
-        "insert_after": "lr_date",
-        "print_hide": 1,
-        "translatable": 0,
-    },
-    {
-        "fieldname": "ewaybill",
-        "label": "e-Waybill No.",
-        "fieldtype": "Data",
-        "depends_on": "eval:(doc.docstatus === 1)",
-        "allow_on_submit": 1,
-        "insert_after": "customer_name_in_arabic",
-        "translatable": 0,
-    },
-]
-
-si_ewaybill_fields = [
-    {
-        "fieldname": "transporter_info",
-        "label": "Transporter Info",
-        "fieldtype": "Section Break",
-        "insert_after": "terms",
-        "collapsible": 1,
-        "collapsible_depends_on": "transporter",
-        "print_hide": 1,
-    },
-    {
-        "fieldname": "transporter",
-        "label": "Transporter",
-        "fieldtype": "Link",
-        "insert_after": "transporter_info",
-        "options": "Supplier",
-        "print_hide": 1,
-    },
-    {
-        "fieldname": "gst_transporter_id",
-        "label": "GST Transporter ID",
-        "fieldtype": "Data",
-        "insert_after": "transporter",
-        "fetch_from": "transporter.gst_transporter_id",
-        "print_hide": 1,
-        "translatable": 0,
-        "length": 20,
-    },
-    {
-        "fieldname": "driver",
-        "label": "Driver",
-        "fieldtype": "Link",
-        "insert_after": "gst_transporter_id",
-        "options": "Driver",
-        "print_hide": 1,
-    },
-    {
-        "fieldname": "lr_no",
-        "label": "Transport Receipt No",
-        "fieldtype": "Data",
-        "insert_after": "driver",
-        "print_hide": 1,
-        "translatable": 0,
-        "length": 30,
-    },
-    {
-        "fieldname": "vehicle_no",
-        "label": "Vehicle No",
-        "fieldtype": "Data",
-        "insert_after": "lr_no",
-        "print_hide": 1,
-        "translatable": 0,
-        "length": 10,
-    },
-    {
-        "fieldname": "distance",
-        "label": "Distance (in km)",
-        "fieldtype": "Float",
-        "insert_after": "vehicle_no",
-        "print_hide": 1,
-    },
-    {
-        "fieldname": "transporter_col_break",
-        "fieldtype": "Column Break",
-        "insert_after": "distance",
-    },
-    {
-        "fieldname": "transporter_name",
-        "label": "Transporter Name",
-        "fieldtype": "Small Text",
-        "insert_after": "transporter_col_break",
-        "fetch_from": "transporter.name",
-        "read_only": 1,
-        "print_hide": 1,
-        "translatable": 0,
-    },
-    {
-        "fieldname": "mode_of_transport",
-        "label": "Mode of Transport",
-        "fieldtype": "Select",
-        "options": "\nRoad\nAir\nRail\nShip",
-        "insert_after": "transporter_name",
-        "print_hide": 1,
-        "translatable": 0,
-        "length": 5,
-    },
-    {
-        "fieldname": "driver_name",
-        "label": "Driver Name",
-        "fieldtype": "Small Text",
-        "insert_after": "mode_of_transport",
-        "fetch_from": "driver.full_name",
-        "print_hide": 1,
-        "translatable": 0,
-    },
-    {
-        "fieldname": "lr_date",
-        "label": "Transport Receipt Date",
-        "fieldtype": "Date",
-        "insert_after": "driver_name",
-        "default": "Today",
-        "print_hide": 1,
-    },
-    {
-        "fieldname": "gst_vehicle_type",
-        "label": "GST Vehicle Type",
-        "fieldtype": "Select",
-        "options": "Regular\nOver Dimensional Cargo (ODC)",
-        "depends_on": 'eval:(doc.mode_of_transport === "Road")',
-        "default": "Regular",
-        "insert_after": "lr_date",
-        "print_hide": 1,
-        "translatable": 0,
-        "length": 30,
-    },
-    {
-        "fieldname": "ewaybill",
-        "label": "e-Waybill No.",
-        "fieldtype": "Data",
-        "depends_on": (
-            "eval: "
-            "(doc.docstatus === 1 || doc.ewaybill) && doc.eway_bill_cancelled === 0"
-        ),
-        "allow_on_submit": 1,
-        "insert_after": "tax_id",
-        "translatable": 0,
-        "length": 20,
-    },
-]
-
->>>>>>> e70e5c80
 payment_entry_fields = [
     {
         "fieldname": "gst_section",
@@ -693,10 +475,7 @@
             'eval:in_list(["Registered Regular", "SEZ", "Overseas", "Deemed Export"],'
             " doc.gst_category) && doc.irn_cancelled === 0"
         ),
-<<<<<<< HEAD
-=======
-        "translatable": 0,
->>>>>>> e70e5c80
+        "translatable": 0,
     },
     {
         "fieldname": "irn_cancelled",
@@ -983,63 +762,10 @@
             "fieldname": "gst_transporter_id",
             "label": "GST Transporter ID",
             "fieldtype": "Data",
-<<<<<<< HEAD
-            "insert_after": "pan",
-            "depends_on": "eval:doc.is_transporter",
-        },
-        {
-            "fieldname": "gst_category",
-            "label": "GST Category",
-            "fieldtype": "Select",
-            "insert_after": "gst_transporter_id",
-            "options": (
-                "Registered Regular\nRegistered"
-                " Composition\nUnregistered\nSEZ\nOverseas\nUIN Holders"
-            ),
-            "default": "Unregistered",
-        },
-        {
-            "fieldname": "export_type",
-            "label": "Export Type",
-            "fieldtype": "Select",
-            "insert_after": "gst_category",
-            "depends_on": 'eval:in_list(["SEZ", "Overseas"], doc.gst_category)',
-            "options": "\nWith Payment of Tax\nWithout Payment of Tax",
-            "mandatory_depends_on": (
-                'eval:in_list(["SEZ", "Overseas"], doc.gst_category)'
-            ),
-        },
-    ],
-    "Customer": [
-        {
-            "fieldname": "gst_category",
-            "label": "GST Category",
-            "fieldtype": "Select",
-            "insert_after": "pan",
-            "options": (
-                "Registered Regular\nRegistered"
-                " Composition\nUnregistered\nSEZ\nOverseas\nDeemed Export\nUIN Holders"
-            ),
-            "default": "Unregistered",
-        },
-        {
-            "fieldname": "export_type",
-            "label": "Export Type",
-            "fieldtype": "Select",
-            "insert_after": "gst_category",
-            "depends_on": (
-                'eval:in_list(["SEZ", "Overseas", "Deemed Export"], doc.gst_category)'
-            ),
-            "options": "\nWith Payment of Tax\nWithout Payment of Tax",
-            "mandatory_depends_on": (
-                'eval:in_list(["SEZ", "Overseas", "Deemed Export"], doc.gst_category)'
-            ),
-=======
             "insert_after": "gst_category",
             "depends_on": "eval:doc.is_transporter",
             "read_only_depends_on": "eval:doc.gstin",
             "translatable": 0,
->>>>>>> e70e5c80
         },
     ],
     "Customer": party_fields,
