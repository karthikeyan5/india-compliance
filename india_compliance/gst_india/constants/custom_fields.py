from copy import deepcopy

from india_compliance.gst_india.constants import GST_CATEGORIES, STATE_NUMBERS

# TODO: Imporve variable naming

state_options = "\n" + "\n".join(STATE_NUMBERS)
gst_category_options = "\n".join(GST_CATEGORIES)
default_gst_category = "Unregistered"


transaction_item_fields = [
    {
        "fieldname": "gst_hsn_code",
        "label": "HSN/SAC",
        "fieldtype": "Data",
        "fetch_from": "item_code.gst_hsn_code",
        "insert_after": "description",
        "allow_on_submit": 1,
        "print_hide": 1,
        "fetch_if_empty": 1,
        "translatable": 0,
    },
    {
        "fieldname": "is_nil_exempt",
        "label": "Is Nil Rated or Exempted",
        "fieldtype": "Check",
        "fetch_from": "item_code.is_nil_exempt",
        "insert_after": "gst_hsn_code",
        "print_hide": 1,
    },
    {
        "fieldname": "is_non_gst",
        "label": "Is Non GST",
        "fieldtype": "Check",
        "fetch_from": "item_code.is_non_gst",
        "insert_after": "is_nil_exempt",
        "print_hide": 1,
    },
]

gst_section_fields = [
    {
        "fieldname": "gst_section",
        "label": "GST Details",
        "fieldtype": "Section Break",
        "insert_after": "language",
        "print_hide": 1,
        "collapsible": 1,
    },
    {
        "fieldname": "export_type",
        "label": "Export Type",
        "fieldtype": "Select",
        "insert_after": "gst_section",
        "print_hide": 1,
        "depends_on": 'eval:in_list(["SEZ", "Overseas"], doc.gst_category)',
        "options": "\nWith Payment of Tax\nWithout Payment of Tax",
        "translatable": 0,
    },
]

pi_si_common_fields = [
    {
        "fieldname": "invoice_copy",
        "label": "Invoice Copy",
        "length": 30,
        "fieldtype": "Select",
        "insert_after": "export_type",
        "print_hide": 1,
        "allow_on_submit": 1,
        "options": (
            "Original for Recipient\nDuplicate for Transporter\nDuplicate for"
            " Supplier\nTriplicate for Supplier"
        ),
        "translatable": 0,
    },
    {
        "fieldname": "ecommerce_gstin",
        "label": "E-commerce GSTIN",
        "length": 15,
        "fieldtype": "Data",
        "insert_after": "reverse_charge",
        "print_hide": 1,
        "translatable": 0,
    },
    {
        "fieldname": "gst_col_break",
        "fieldtype": "Column Break",
        "insert_after": "ecommerce_gstin",
    },
    {
        "fieldname": "reason_for_issuing_document",
        "label": "Reason For Issuing document",
        "fieldtype": "Select",
        "insert_after": "gst_col_break",
        "print_hide": 1,
        "depends_on": "eval:doc.is_return == 1",
        "length": 45,
        "options": (
            "\n01-Sales Return\n02-Post Sale Discount\n03-Deficiency in"
            " services\n04-Correction in Invoice\n05-Change in POS\n06-Finalization of"
            " Provisional assessment\n07-Others"
        ),
        "translatable": 0,
    },
]

purchase_gst_fields = [
    {
        "fieldname": "supplier_gstin",
        "label": "Supplier GSTIN",
        "fieldtype": "Data",
        "insert_after": "supplier_address",
        "fetch_from": "supplier_address.gstin",
        "print_hide": 1,
        "read_only": 1,
        "translatable": 0,
    },
    {
        "fieldname": "company_gstin",
        "label": "Company GSTIN",
        "fieldtype": "Data",
        "insert_after": "shipping_address_display",
        "fetch_from": "shipping_address.gstin",
        "print_hide": 1,
        "read_only": 1,
        "translatable": 0,
    },
    {
        "fieldname": "place_of_supply",
        "label": "Place of Supply",
        "fieldtype": "Data",
        "insert_after": "shipping_address",
        "print_hide": 1,
        "read_only": 1,
        "translatable": 0,
    },
    {
<<<<<<< HEAD
        "fieldname": "gst_category",
        "label": "GST Category",
        "fieldtype": "Select",
        "insert_after": "supplier_gstin",
        "read_only": 1,
        "print_hide": 1,
        "options": gst_category_options,
        "fetch_from": "supplier_address.gst_category",
        "translatable": 0,
=======
        "fieldname": "is_reverse_charge",
        "label": "Is Reverse Charge",
        "fieldtype": "Check",
        "insert_after": "apply_tds",
        "print_hide": 1,
        "default": 0,
>>>>>>> 6ba26f13
    },
]

purchase_invoice_itc_fields = [
    {
        "fieldname": "eligibility_for_itc",
        "label": "Eligibility For ITC",
        "fieldtype": "Select",
        "insert_after": "reason_for_issuing_document",
        "print_hide": 1,
        "options": (
            "Input Service Distributor\nImport Of Service\nImport Of Capital Goods\nITC"
            " on Reverse Charge\nIneligible As Per Section 17(5)\nIneligible"
            " Others\nAll Other ITC"
        ),
        "default": "All Other ITC",
        "translatable": 0,
    },
    {
        "fieldname": "itc_integrated_tax",
        "label": "Availed ITC Integrated Tax",
        "fieldtype": "Currency",
        "insert_after": "eligibility_for_itc",
        "options": "Company:company:default_currency",
        "print_hide": 1,
    },
    {
        "fieldname": "itc_central_tax",
        "label": "Availed ITC Central Tax",
        "fieldtype": "Currency",
        "insert_after": "itc_integrated_tax",
        "options": "Company:company:default_currency",
        "print_hide": 1,
    },
    {
        "fieldname": "itc_state_tax",
        "label": "Availed ITC State/UT Tax",
        "fieldtype": "Currency",
        "insert_after": "itc_central_tax",
        "options": "Company:company:default_currency",
        "print_hide": 1,
    },
    {
        "fieldname": "itc_cess_amount",
        "label": "Availed ITC Cess",
        "fieldtype": "Currency",
        "insert_after": "itc_state_tax",
        "options": "Company:company:default_currency",
        "print_hide": 1,
    },
]

sales_gst_fields = [
    {
        "fieldname": "billing_address_gstin",
        "label": "Billing Address GSTIN",
        "fieldtype": "Data",
        "insert_after": "customer_address",
        "read_only": 1,
        "fetch_from": "customer_address.gstin",
        "print_hide": 1,
        "length": 15,
        "translatable": 0,
    },
    {
        "fieldname": "customer_gstin",
        "label": "Customer GSTIN",
        "fieldtype": "Data",
        "insert_after": "shipping_address_name",
        "fetch_from": "shipping_address_name.gstin",
        "print_hide": 1,
        "length": 15,
        "translatable": 0,
    },
    {
        "fieldname": "place_of_supply",
        "label": "Place of Supply",
        "fieldtype": "Data",
        "insert_after": "customer_gstin",
        "print_hide": 1,
        "read_only": 1,
        "length": 50,
        "translatable": 0,
    },
    {
        "fieldname": "company_gstin",
        "label": "Company GSTIN",
        "fieldtype": "Data",
        "insert_after": "company_address",
        "fetch_from": "company_address.gstin",
        "print_hide": 1,
        "read_only": 1,
        "length": 15,
        "translatable": 0,
    },
    {
        "fieldname": "gst_category",
        "label": "GST Category",
        "fieldtype": "Select",
        "insert_after": "billing_address_gstin",
        "read_only": 1,
        "print_hide": 1,
        "options": gst_category_options,
        "fetch_from": "customer_address.gst_category",
        "translatable": 0,
    },
]

sales_invoice_shipping_fields = [
    {
        "fieldname": "port_code",
        "label": "Port Code",
        "fieldtype": "Data",
        "insert_after": "reason_for_issuing_document",
        "print_hide": 1,
        "depends_on": "eval:doc.gst_category == 'Overseas' ",
        "length": 15,
        "translatable": 0,
    },
    {
        "fieldname": "shipping_bill_number",
        "label": " Shipping Bill Number",
        "fieldtype": "Data",
        "insert_after": "port_code",
        "print_hide": 1,
        "depends_on": "eval:doc.gst_category == 'Overseas' ",
        "length": 50,
        "translatable": 0,
    },
    {
        "fieldname": "shipping_bill_date",
        "label": "Shipping Bill Date",
        "fieldtype": "Date",
        "insert_after": "shipping_bill_number",
        "print_hide": 1,
        "depends_on": "eval:doc.gst_category == 'Overseas' ",
    },
]

journal_entry_fields = [
    {
        "fieldname": "reversal_type",
        "label": "Reversal Type",
        "fieldtype": "Select",
        "insert_after": "voucher_type",
        "print_hide": 1,
        "options": "As per rules 42 & 43 of CGST Rules\nOthers",
        "depends_on": "eval:doc.voucher_type == 'Reversal Of ITC'",
        "mandatory_depends_on": "eval:doc.voucher_type == 'Reversal Of ITC'",
        "translatable": 0,
    },
    {
        "fieldname": "company_address",
        "label": "Company Address",
        "fieldtype": "Link",
        "options": "Address",
        "insert_after": "reversal_type",
        "print_hide": 1,
        "depends_on": "eval:doc.voucher_type == 'Reversal Of ITC'",
        "mandatory_depends_on": "eval:doc.voucher_type == 'Reversal Of ITC'",
    },
    {
        "fieldname": "company_gstin",
        "label": "Company GSTIN",
        "fieldtype": "Data",
        "read_only": 1,
        "insert_after": "company_address",
        "print_hide": 1,
        "fetch_from": "company_address.gstin",
        "depends_on": "eval:doc.voucher_type == 'Reversal Of ITC'",
        "mandatory_depends_on": "eval:doc.voucher_type=='Reversal Of ITC'",
        "translatable": 0,
    },
]

inter_state_gst_field = [
    {
        "fieldname": "is_inter_state",
        "label": "Is Inter State",
        "fieldtype": "Check",
        "insert_after": "disabled",
        "print_hide": 1,
    },
    {
        "fieldname": "is_reverse_charge",
        "label": "Is Reverse Charge",
        "fieldtype": "Check",
        "insert_after": "is_inter_state",
        "print_hide": 1,
    },
    {
        "fieldname": "tax_category_column_break",
        "fieldtype": "Column Break",
        "insert_after": "is_reverse_charge",
    },
    {
        "fieldname": "gst_state",
        "label": "Source State",
        "fieldtype": "Select",
        "options": state_options,
        "insert_after": "company",
        "translatable": 0,
    },
]

payment_entry_fields = [
    {
        "fieldname": "gst_section",
        "label": "GST Details",
        "fieldtype": "Section Break",
        "insert_after": "deductions",
        "print_hide": 1,
        "collapsible": 1,
    },
    {
        "fieldname": "company_address",
        "label": "Company Address",
        "fieldtype": "Link",
        "insert_after": "gst_section",
        "print_hide": 1,
        "options": "Address",
    },
    {
        "fieldname": "company_gstin",
        "label": "Company GSTIN",
        "fieldtype": "Data",
        "insert_after": "company_address",
        "fetch_from": "company_address.gstin",
        "print_hide": 1,
        "read_only": 1,
        "translatable": 0,
    },
    {
        "fieldname": "place_of_supply",
        "label": "Place of Supply",
        "fieldtype": "Data",
        "insert_after": "company_gstin",
        "print_hide": 1,
        "read_only": 1,
        "translatable": 0,
    },
    {
        "fieldname": "gst_column_break",
        "fieldtype": "Column Break",
        "insert_after": "place_of_supply",
    },
    {
        "fieldname": "customer_address",
        "label": "Customer Address",
        "fieldtype": "Link",
        "insert_after": "gst_column_break",
        "print_hide": 1,
        "options": "Address",
        "depends_on": 'eval:doc.party_type == "Customer"',
    },
    {
        "fieldname": "customer_gstin",
        "label": "Customer GSTIN",
        "fieldtype": "Data",
        "insert_after": "customer_address",
        "fetch_from": "customer_address.gstin",
        "print_hide": 1,
        "read_only": 1,
        "translatable": 0,
    },
]

party_fields = [
    {
        "fieldname": "tax_details_section",
        "label": "Tax Details",
        "fieldtype": "Section Break",
        "insert_after": "companies",
    },
    {
        "fieldname": "gstin",
        "label": "GSTIN / UIN",
        "fieldtype": "Data",
        "insert_after": "tax_details_section",
        "translatable": 0,
    },
    {
        "fieldname": "tax_details_column_break",
        "fieldtype": "Column Break",
        "insert_after": "pan",
    },
    {
        "fieldname": "gst_category",
        "label": "GST Category",
        "fieldtype": "Select",
        "insert_after": "tax_details_column_break",
        "options": gst_category_options,
        "default": default_gst_category,
        "reqd": 1,
        "translatable": 0,
    },
]

company_fields = deepcopy(party_fields)
company_fields[0]["insert_after"] = "parent_company"

CUSTOM_FIELDS = {
    "Address": [
        {
            "fieldname": "tax_details_section",
            "label": "Tax Details",
            "fieldtype": "Section Break",
            "insert_after": "disabled",
        },
        {
            "fieldname": "gstin",
            "label": "GSTIN / UIN",
            "fieldtype": "Data",
            "insert_after": "tax_details_section",
            "translatable": 0,
        },
        {
            "fieldname": "gst_state",
            "label": "GST State",
            "fieldtype": "Select",
            "options": state_options,
            "insert_after": "gstin",
            "read_only": 1,
            "translatable": 0,
        },
        {
            "fieldname": "tax_details_column_break",
            "fieldtype": "Column Break",
            "insert_after": "gst_state",
        },
        {
            "fieldname": "gst_category",
            "label": "GST Category",
            "fieldtype": "Select",
            "insert_after": "tax_details_column_break",
            "options": gst_category_options,
            "default": default_gst_category,
            "reqd": 1,
            "translatable": 0,
        },
        {
            "fieldname": "gst_state_number",
            "label": "GST State Number",
            "fieldtype": "Data",
            "insert_after": "gst_category",
            "read_only": 1,
            "translatable": 0,
        },
    ],
    "Purchase Invoice": [
        *pi_si_common_fields,
        *gst_section_fields,
        *purchase_invoice_itc_fields,
        *purchase_gst_fields,
    ],
    "Purchase Order": purchase_gst_fields,
    "Purchase Receipt": purchase_gst_fields,
    "Sales Invoice": [
        *pi_si_common_fields,
        *gst_section_fields,
        *sales_invoice_shipping_fields,
        *sales_gst_fields,
    ],
    "POS Invoice": sales_gst_fields,
    "Delivery Note": [
        *sales_gst_fields,
        *sales_invoice_shipping_fields,
    ],
    "Payment Entry": payment_entry_fields,
    "Journal Entry": journal_entry_fields,
    "Sales Order": sales_gst_fields,
    "Tax Category": inter_state_gst_field,
    "Item": [
        {
            "fieldname": "gst_hsn_code",
            "label": "HSN/SAC",
            "fieldtype": "Link",
            "options": "GST HSN Code",
            "insert_after": "item_group",
        },
        {
            "fieldname": "is_nil_exempt",
            "label": "Is Nil Rated or Exempted",
            "fieldtype": "Check",
            "insert_after": "gst_hsn_code",
        },
        {
            "fieldname": "is_non_gst",
            "label": "Is Non GST ",
            "fieldtype": "Check",
            "insert_after": "is_nil_exempt",
        },
    ],
    (
        "Quotation Item",
        "Sales Order Item",
        "Supplier Quotation Item",
        "Purchase Order Item",
        "Purchase Receipt Item",
        "Material Request Item",
    ): transaction_item_fields,
    (
        "Delivery Note Item",
        "Sales Invoice Item",
        "POS Invoice Item",
        "Purchase Invoice Item",
    ): [
        *transaction_item_fields,
        {
            "fieldname": "taxable_value",
            "label": "Taxable Value",
            "fieldtype": "Currency",
            "insert_after": "base_net_amount",
            "hidden": 1,
            "options": "Company:company:default_currency",
            "print_hide": 1,
        },
    ],
    "Supplier": [
        *party_fields,
        {
            "fieldname": "gst_transporter_id",
            "label": "GST Transporter ID",
            "fieldtype": "Data",
            "insert_after": "gst_category",
            "depends_on": "eval:doc.is_transporter",
            "read_only_depends_on": "eval:doc.gstin",
            "translatable": 0,
        },
    ],
    "Customer": party_fields,
    "Company": company_fields,
}

SALES_REVERSE_CHARGE_FIELDS = {
    "Sales Invoice": [
        {
            "fieldname": "is_reverse_charge",
            "label": "Is Reverse Charge",
            "fieldtype": "Check",
            "insert_after": "is_debit_note",
            "print_hide": 1,
            "default": 0,
        },
    ]
}

E_INVOICE_FIELDS = {
    "Sales Invoice": [
        {
            "fieldname": "irn",
            "label": "IRN",
            "fieldtype": "Data",
            "read_only": 1,
            "insert_after": "customer",
            "no_copy": 1,
            "print_hide": 1,
            "depends_on": (
                'eval:in_list(["Registered Regular", "SEZ", "Overseas", "Deemed'
                ' Export"], doc.gst_category)'
            ),
            "translatable": 0,
        },
        {
            "fieldname": "einvoice_status",
            "label": "e-Invoice Status",
            "fieldtype": "Select",
            "insert_after": "status",
            "options": "\nPending\nGenerated\nCancelled\nFailed",
            "default": None,
            "hidden": 1,
            "no_copy": 1,
            "print_hide": 1,
            "read_only": 1,
            "translatable": 0,
        },
    ]
}

E_WAYBILL_DN_FIELDS = [
    {
        "fieldname": "distance",
        "label": "Distance (in km)",
        "fieldtype": "Int",
        "insert_after": "vehicle_no",
        "print_hide": 1,
        "description": (
            "Set as zero to update distance as per the e-Waybill portal (if available)"
        ),
    },
    {
        "fieldname": "gst_transporter_id",
        "label": "GST Transporter ID",
        "fieldtype": "Data",
        "insert_after": "transporter",
        "fetch_from": "transporter.gst_transporter_id",
        "print_hide": 1,
        "translatable": 0,
    },
    {
        "fieldname": "mode_of_transport",
        "label": "Mode of Transport",
        "fieldtype": "Select",
        "options": "\nRoad\nAir\nRail\nShip",
        "default": "Road",
        "insert_after": "transporter_name",
        "print_hide": 1,
        "translatable": 0,
    },
    {
        "fieldname": "gst_vehicle_type",
        "label": "GST Vehicle Type",
        "fieldtype": "Select",
        "options": "Regular\nOver Dimensional Cargo (ODC)",
        "depends_on": 'eval:["Road", "Ship"].includes(doc.mode_of_transport)',
        "read_only_depends_on": "eval: doc.mode_of_transport == 'Ship'",
        "default": "Regular",
        "insert_after": "lr_date",
        "print_hide": 1,
        "translatable": 0,
    },
    {
        "fieldname": "ewaybill",
        "label": "e-Waybill No.",
        "fieldtype": "Data",
        "depends_on": "eval: doc.docstatus === 1 || doc.ewaybill",
        "allow_on_submit": 1,
        "insert_after": "customer_name",
        "translatable": 0,
        "no_copy": 1,
    },
]

E_WAYBILL_SI_FIELDS = [
    {
        "fieldname": "transporter_info",
        "label": "Transporter Info",
        "fieldtype": "Section Break",
        "insert_after": "terms",
        "collapsible": 1,
        "collapsible_depends_on": "transporter",
        "print_hide": 1,
    },
    {
        "fieldname": "transporter",
        "label": "Transporter",
        "fieldtype": "Link",
        "insert_after": "transporter_info",
        "options": "Supplier",
        "print_hide": 1,
    },
    {
        "fieldname": "driver",
        "label": "Driver",
        "fieldtype": "Link",
        "insert_after": "gst_transporter_id",
        "options": "Driver",
        "print_hide": 1,
    },
    {
        "fieldname": "lr_no",
        "label": "Transport Receipt No",
        "fieldtype": "Data",
        "insert_after": "driver",
        "print_hide": 1,
        "translatable": 0,
        "length": 30,
    },
    {
        "fieldname": "vehicle_no",
        "label": "Vehicle No",
        "fieldtype": "Data",
        "insert_after": "lr_no",
        "print_hide": 1,
        "translatable": 0,
        "length": 15,
    },
    {
        "fieldname": "transporter_col_break",
        "fieldtype": "Column Break",
        "insert_after": "distance",
    },
    {
        "fieldname": "transporter_name",
        "label": "Transporter Name",
        "fieldtype": "Small Text",
        "insert_after": "transporter_col_break",
        "fetch_from": "transporter.name",
        "read_only": 1,
        "print_hide": 1,
        "translatable": 0,
    },
    {
        "fieldname": "driver_name",
        "label": "Driver Name",
        "fieldtype": "Small Text",
        "insert_after": "mode_of_transport",
        "fetch_from": "driver.full_name",
        "print_hide": 1,
        "translatable": 0,
    },
    {
        "fieldname": "lr_date",
        "label": "Transport Receipt Date",
        "fieldtype": "Date",
        "insert_after": "driver_name",
        "default": "Today",
        "print_hide": 1,
    },
    *E_WAYBILL_DN_FIELDS,
]

E_WAYBILL_FIELDS = {
    "Sales Invoice": E_WAYBILL_SI_FIELDS,
    "Delivery Note": E_WAYBILL_DN_FIELDS,
}<|MERGE_RESOLUTION|>--- conflicted
+++ resolved
@@ -80,7 +80,7 @@
         "label": "E-commerce GSTIN",
         "length": 15,
         "fieldtype": "Data",
-        "insert_after": "reverse_charge",
+        "insert_after": "export_type",
         "print_hide": 1,
         "translatable": 0,
     },
@@ -137,7 +137,6 @@
         "translatable": 0,
     },
     {
-<<<<<<< HEAD
         "fieldname": "gst_category",
         "label": "GST Category",
         "fieldtype": "Select",
@@ -147,14 +146,14 @@
         "options": gst_category_options,
         "fetch_from": "supplier_address.gst_category",
         "translatable": 0,
-=======
+    },
+    {
         "fieldname": "is_reverse_charge",
         "label": "Is Reverse Charge",
         "fieldtype": "Check",
         "insert_after": "apply_tds",
         "print_hide": 1,
         "default": 0,
->>>>>>> 6ba26f13
     },
 ]
 
