CANCEL_REASON_CODES = {
    "Duplicate": "1",
    "Order Cancelled": "3",
    "Data Entry Mistake": "2",
    "Others": "4",
<<<<<<< HEAD
}

E_INVOICE_DATA_MAP = {
    # Value details have been added in between to ensure
    # that the order of the fields in the PDF is appropriate
    ############## ITEM LIST #######################
    "SlNo": "Sr. No.",
    "PrdDesc": "Product Description",
    "HsnCd": "HSN Code",
    "Qty": "Qty",
    "Unit": "UOM",
    "UnitPrice": "Rate",
    ############## VALUE DETAILS ###################
    "AssVal": "Taxable Value",
    "CgstVal": "CGST",
    "SgstVal": "SGST",
    "IgstVal": "IGST",
    "CessVal": "CESS",
    "Discount": "Discount",  # Common Field in Item List
    "OthChrg": "Other Charges",
    "RndOffAmt": "Round Off",
    "TotInvVal": "Total Value",
    ############## VALUE DETAILS END ################
    "AssAmt": "Taxable Amount",
    "GstRt": "Tax Rate",
    "CesRt": "Cess Rate",
    "TotItemVal": "Total",
    ############## ITEM LIST END ####################
}

E_INVOICE_FIELDS = {
    "Sales Invoice": [
        {
            "fieldname": "irn",
            "label": "IRN",
            "fieldtype": "Data",
            "read_only": 1,
            "insert_after": "customer",
            "no_copy": 1,
            "print_hide": 1,
            "depends_on": (
                'eval:in_list(["Registered Regular", "SEZ", "Overseas", "Deemed'
                ' Export"], doc.gst_category)'
            ),
            "translatable": 0,
        },
        {
            "fieldname": "einvoice_status",
            "label": "e-Invoice Status",
            "fieldtype": "Select",
            "insert_after": "status",
            "options": "\nPending\nGenerated\nCancelled\nFailed",
            "default": None,
            "hidden": 1,
            "no_copy": 1,
            "print_hide": 1,
            "read_only": 1,
            "translatable": 0,
        },
    ]
=======
>>>>>>> 6ba26f13
}<|MERGE_RESOLUTION|>--- conflicted
+++ resolved
@@ -3,7 +3,6 @@
     "Order Cancelled": "3",
     "Data Entry Mistake": "2",
     "Others": "4",
-<<<<<<< HEAD
 }
 
 E_INVOICE_DATA_MAP = {
@@ -32,38 +31,4 @@
     "CesRt": "Cess Rate",
     "TotItemVal": "Total",
     ############## ITEM LIST END ####################
-}
-
-E_INVOICE_FIELDS = {
-    "Sales Invoice": [
-        {
-            "fieldname": "irn",
-            "label": "IRN",
-            "fieldtype": "Data",
-            "read_only": 1,
-            "insert_after": "customer",
-            "no_copy": 1,
-            "print_hide": 1,
-            "depends_on": (
-                'eval:in_list(["Registered Regular", "SEZ", "Overseas", "Deemed'
-                ' Export"], doc.gst_category)'
-            ),
-            "translatable": 0,
-        },
-        {
-            "fieldname": "einvoice_status",
-            "label": "e-Invoice Status",
-            "fieldtype": "Select",
-            "insert_after": "status",
-            "options": "\nPending\nGenerated\nCancelled\nFailed",
-            "default": None,
-            "hidden": 1,
-            "no_copy": 1,
-            "print_hide": 1,
-            "read_only": 1,
-            "translatable": 0,
-        },
-    ]
-=======
->>>>>>> 6ba26f13
 }