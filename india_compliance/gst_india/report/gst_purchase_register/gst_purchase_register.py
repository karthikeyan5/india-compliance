--- conflicted
+++ resolved
@@ -6,11 +6,7 @@
 
 
 def execute(filters=None):
-<<<<<<< HEAD
-    columns, result = _execute(
-=======
     values = _execute(
->>>>>>> 6ba26f13
         filters,
         additional_table_columns=[
             dict(
@@ -62,16 +58,6 @@
 
     index = next(
         i
-<<<<<<< HEAD
-        for i, item in enumerate(columns)
-        if isinstance(item, dict) and item["fieldname"] == "export_with_payment_of_tax"
-    )
-
-    for row in result:
-        row[index] = "With Payment of Tax" if row[index] else "Without Payment of Tax"
-
-    return columns, result
-=======
         for i, column in enumerate(values[0])
         if isinstance(column, dict) and column["fieldname"] == "is_reverse_charge"
     )
@@ -79,6 +65,6 @@
     # Result (values[1]) is returned as list of lists
     for row in values[1]:
         row[index] = "Y" if row[index] else "N"
+        row[index] = "With Payment of Tax" if row[index] else "Without Payment of Tax"
 
-    return values
->>>>>>> 6ba26f13
+    return values