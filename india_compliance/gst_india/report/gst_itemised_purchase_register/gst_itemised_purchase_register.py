# Copyright (c) 2013, Frappe Technologies Pvt. Ltd. and contributors
# For license information, please see license.txt


from erpnext.accounts.report.item_wise_purchase_register.item_wise_purchase_register import (
    _execute,
)


def execute(filters=None):
<<<<<<< HEAD
    columns, result, message, chart, report_summary, skip_total_row = _execute(
=======
    values = _execute(
>>>>>>> 6ba26f13
        filters,
        additional_table_columns=[
            dict(
                fieldtype="Data",
                label="Supplier GSTIN",
                fieldname="supplier_gstin",
                width=120,
            ),
            dict(
                fieldtype="Data",
                label="Company GSTIN",
                fieldname="company_gstin",
                width=120,
            ),
            dict(
                fieldtype="Data",
                label="Reverse Charge",
                fieldname="is_reverse_charge",
                width=120,
            ),
            dict(
                fieldtype="Data",
                label="GST Category",
                fieldname="gst_category",
                width=120,
            ),
            dict(
                fieldtype="Data",
                label="Export Type",
                fieldname="export_with_payment_of_tax",
                width=120,
            ),
            dict(
                fieldtype="Data",
                label="E-Commerce GSTIN",
                fieldname="ecommerce_gstin",
                width=130,
            ),
            dict(
                fieldtype="Data", label="HSN Code", fieldname="gst_hsn_code", width=120
            ),
            dict(
                fieldtype="Data",
                label="Supplier Invoice No",
                fieldname="bill_no",
                width=120,
            ),
            dict(
                fieldtype="Date",
                label="Supplier Invoice Date",
                fieldname="bill_date",
                width=100,
            ),
        ],
        additional_query_columns=[
            "supplier_gstin",
            "company_gstin",
            "is_reverse_charge",
            "gst_category",
            "export_with_payment_of_tax",
            "ecommerce_gstin",
            "gst_hsn_code",
            "bill_no",
            "bill_date",
        ],
    )

<<<<<<< HEAD
    for row in result:
        row["export_with_payment_of_tax"] = (
            "With Payment of Tax"
            if row["With Payment of Tax"]
            else "Without Payment of Tax"
        )

    return columns, result, message, chart, report_summary, skip_total_row
=======
    # Result (values[1]) is returned as list of dicts
    for row in values[1]:
        row["is_reverse_charge"] = "Y" if row["is_reverse_charge"] else "N"

    return values
>>>>>>> 6ba26f13
<|MERGE_RESOLUTION|>--- conflicted
+++ resolved
@@ -8,11 +8,7 @@
 
 
 def execute(filters=None):
-<<<<<<< HEAD
-    columns, result, message, chart, report_summary, skip_total_row = _execute(
-=======
     values = _execute(
->>>>>>> 6ba26f13
         filters,
         additional_table_columns=[
             dict(
@@ -80,19 +76,13 @@
         ],
     )
 
-<<<<<<< HEAD
-    for row in result:
+    # Result (values[1]) is returned as list of dicts
+    for row in values[1]:
+        row["is_reverse_charge"] = "Y" if row["is_reverse_charge"] else "N"
         row["export_with_payment_of_tax"] = (
             "With Payment of Tax"
             if row["With Payment of Tax"]
             else "Without Payment of Tax"
         )
 
-    return columns, result, message, chart, report_summary, skip_total_row
-=======
-    # Result (values[1]) is returned as list of dicts
-    for row in values[1]:
-        row["is_reverse_charge"] = "Y" if row["is_reverse_charge"] else "N"
-
-    return values
->>>>>>> 6ba26f13
+    return values