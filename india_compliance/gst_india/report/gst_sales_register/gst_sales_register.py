--- conflicted
+++ resolved
@@ -6,11 +6,7 @@
 
 
 def execute(filters=None):
-<<<<<<< HEAD
-    columns, result = _execute(
-=======
     values = _execute(
->>>>>>> 6ba26f13
         filters,
         additional_table_columns=[
             dict(
@@ -74,19 +70,13 @@
         ],
     )
 
-<<<<<<< HEAD
-    for row in result:
+    # Result (values[1]) is returned as list of dicts
+    for row in values[1]:
+        row["is_reverse_charge"] = "Y" if row["is_reverse_charge"] else "N"
         row["export_with_payment_of_tax"] = (
             "With Payment of Tax"
             if row["export_with_payment_of_tax"]
             else "Without Payment of Tax"
         )
 
-    return columns, result
-=======
-    # Result (values[1]) is returned as list of dicts
-    for row in values[1]:
-        row["is_reverse_charge"] = "Y" if row["is_reverse_charge"] else "N"
-
-    return values
->>>>>>> 6ba26f13
+    return values