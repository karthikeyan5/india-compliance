--- conflicted
+++ resolved
@@ -38,19 +38,9 @@
         api = EInvoiceAPI(doc.company_gstin)
         result = api.generate_irn(data)
 
-<<<<<<< HEAD
-    return frappe._dict(
-        dict(
-            tax_scheme="GST",
-            supply_type=supply_type,
-            reverse_charge=invoice.is_reverse_charge,
-        )
-    )
-=======
         # Handle Duplicate IRN
         if result.InfCd == "DUPIRN":
             result = api.get_e_invoice_by_irn(result.Desc.get("Irn"))
->>>>>>> dc1a6614
 
     except frappe.ValidationError as e:
         if throw:
@@ -263,7 +253,7 @@
             {
                 "tax_scheme": "GST",
                 "supply_type": self.get_supply_type(),
-                "reverse_charge": self.doc.reverse_charge,
+                "reverse_charge": self.doc.is_reverse_charge,
                 "invoice_type": "CRN" if self.doc.is_return else "INV",
                 "ecommerce_gstin": self.doc.ecommerce_gstin,
                 "place_of_supply": self.doc.place_of_supply.split("-")[0],
