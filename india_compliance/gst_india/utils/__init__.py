--- conflicted
+++ resolved
@@ -447,10 +447,10 @@
     )
 
 
-<<<<<<< HEAD
 def get_json_from_file(path):
     return frappe._dict(frappe.get_file_json(get_file_path(path)))
-=======
+
+
 def titlecase(value):
     return _titlecase(value, callback=get_titlecase_version)
 
@@ -462,5 +462,4 @@
         word = word.upper()
 
     if word in ABBREVIATIONS:
-        return word
->>>>>>> fe35c716
+        return word