from dateutil import parser
from pytz import timezone
from titlecase import titlecase as _titlecase

import frappe
from frappe import _
from frappe.contacts.doctype.contact.contact import get_contact_details
from frappe.desk.form.load import get_docinfo, run_onload
<<<<<<< HEAD
from frappe.utils import get_datetime, get_time_zone
from frappe.utils.file_manager import get_file_path
from erpnext.accounts.party import get_default_contact
from erpnext.controllers.taxes_and_totals import (
    get_itemised_tax,
    get_itemised_taxable_amount,
)
=======
from frappe.utils import cint, cstr, get_datetime, get_link_to_form, get_system_timezone
>>>>>>> 5d2ce133

from india_compliance.gst_india.constants import (
    ABBREVIATIONS,
    E_INVOICE_MASTER_CODES_URL,
    GST_ACCOUNT_FIELDS,
    GSTIN_FORMATS,
    PAN_NUMBER,
    PINCODE_FORMAT,
    SALES_DOCTYPES,
    STATE_NUMBERS,
    STATE_PINCODE_MAPPING,
    TCS,
    TIMEZONE,
    UOM_MAP,
)


def get_state(state_number):
    """Get state from State Number"""

    state_number = str(state_number).zfill(2)

    for state, code in STATE_NUMBERS.items():
        if code == state_number:
            return state


def load_doc(doctype, name, perm="read"):
    """Get doc, check perms and run onload method"""
    doc = frappe.get_doc(doctype, name)
    doc.check_permission(perm)
    run_onload(doc)

    return doc


def update_onload(doc, key, value):
    """Set or update onload key in doc"""

    if not (onload := doc.get("__onload")):
        onload = frappe._dict()
        doc.set("__onload", onload)

    if not onload.get(key):
        onload[key] = value
    else:
        onload[key].update(value)


def send_updated_doc(doc, set_docinfo=False):
    """Apply fieldlevel perms and send doc if called while handling a request"""

    if not frappe.request:
        return

    doc.apply_fieldlevel_read_permissions()

    if set_docinfo:
        get_docinfo(doc)

    frappe.response.docs.append(doc)


@frappe.whitelist()
def get_gstin_list(party, party_type="Company"):
    """
    Returns a list the party's GSTINs.
    This function doesn't check for permissions since GSTINs are publicly available.
    """

    frappe.has_permission(party_type, doc=party, throw=True)

    gstin_list = frappe.get_all(
        "Address",
        filters={
            "link_doctype": party_type,
            "link_name": party,
            "gstin": ("is", "set"),
        },
        pluck="gstin",
        distinct=True,
    )

    default_gstin = frappe.db.get_value(party_type, party, "gstin")
    if default_gstin and default_gstin not in gstin_list:
        gstin_list.insert(0, default_gstin)

    return gstin_list


<<<<<<< HEAD
@frappe.whitelist()
def get_party_for_gstin(gstin, party_type="Supplier"):
    if not gstin:
        return

    if party := frappe.db.get_value(
        party_type, filters={"gstin": gstin}, fieldname="name"
    ):
        return party

    address = frappe.qb.DocType("Address")
    links = frappe.qb.DocType("Dynamic Link")
    party = (
        frappe.qb.from_(address)
        .join(links)
        .on(links.parent == address.name)
        .select(links.link_name)
        .where(links.link_doctype == party_type)
        .where(address.gstin == gstin)
        .limit(1)
        .run()
    )
    if party:
        return party[0][0]


@frappe.whitelist()
def get_party_contact_details(party, party_type="Supplier"):
    if party and (contact := get_default_contact(party_type, party)):
        return get_contact_details(contact)


def validate_gstin(gstin, label="GSTIN", is_tcs_gstin=False):
=======
def validate_gstin(
    gstin,
    label="GSTIN",
    *,
    is_tcs_gstin=False,
    is_transporter_id=False,
):
>>>>>>> 5d2ce133
    """
    Validate GSTIN with following checks:
    - Length should be 15
    - Validate GSTIN Check Digit (except for Unique Common Enrolment Number for Transporters)
    - Validate GSTIN of e-Commerce Operator (TCS) (Based on is_tcs_gstin)
    """

    if not gstin:
        return

    gstin = gstin.upper().strip()

    if len(gstin) != 15:
        frappe.throw(
            _("{0} must have 15 characters").format(label),
            title=_("Invalid {0}").format(label),
        )

    if not (is_transporter_id and gstin.startswith("88")):
        validate_gstin_check_digit(gstin, label)

    if is_tcs_gstin and not TCS.match(gstin):
        frappe.throw(
            _("Invalid format for e-Commerce Operator (TCS) GSTIN"),
            title=_("Invalid GSTIN"),
        )

    return gstin


def validate_gst_category(gst_category, gstin):
    """
    Validate GST Category with following checks:
    - GST Category for parties without GSTIN should be Unregistered or Overseas.
    - GSTIN should match with the regex pattern as per GST Category of the party.
    """

    if not gstin:
        if gst_category not in (
            categories_without_gstin := {"Unregistered", "Overseas"}
        ):
            frappe.throw(
                _("GST Category should be one of {0}").format(
                    " or ".join(
                        frappe.bold(category) for category in categories_without_gstin
                    )
                ),
                title=_("Invalid GST Category"),
            )

        return

    if gst_category == "Unregistered":
        frappe.throw(
            "GST Category cannot be Unregistered for party with GSTIN",
        )

    valid_gstin_format = GSTIN_FORMATS.get(gst_category)
    if not valid_gstin_format.match(gstin):
        frappe.throw(
            _(
                "The GSTIN you've entered doesn't match the format for GST Category"
                " {0}. Please ensure you've entered the correct GSTIN and GST Category."
            ).format(frappe.bold(gst_category)),
            title=_("Invalid GSTIN or GST Category"),
        )


def is_valid_pan(pan):
    return PAN_NUMBER.match(pan)


def validate_pincode(address):
    """
    Validate Pincode with following checks:
    - Pincode should be a 6-digit number and cannot start with 0.
    - First 3 digits of Pincode should match with State Mapping as per e-Invoice Master Codes.

    @param address: Address document to validate
    """
    if address.country != "India" or not address.pincode:
        return

    if not PINCODE_FORMAT.match(address.pincode):
        frappe.throw(
            _(
                "Postal Code for Address {0} must be a 6-digit number and cannot start"
                " with 0"
            ).format(get_link_to_form("Address", address.name)),
            title=_("Invalid Postal Code"),
        )

    if address.state not in STATE_PINCODE_MAPPING:
        return

    first_three_digits = cint(address.pincode[:3])
    pincode_range = STATE_PINCODE_MAPPING[address.state]

    if type(pincode_range[0]) == int:
        pincode_range = (pincode_range,)

    for lower_limit, upper_limit in pincode_range:
        if lower_limit <= int(first_three_digits) <= upper_limit:
            return

    frappe.throw(
        _(
            "Postal Code {postal_code} for address {name} is not associated with"
            " {state}. Ensure the initial three digits of your postal code align"
            " correctly with the state as per the <a href='{url}'>e-Invoice Master"
            " Codes</a>."
        ).format(
            postal_code=frappe.bold(address.pincode),
            name=(
                get_link_to_form("Address", address.name)
                if not address.get("__unsaved")
                else ""
            ),
            state=frappe.bold(address.state),
            url=E_INVOICE_MASTER_CODES_URL,
        ),
        title=_("Invalid Postal Code"),
    )


def guess_gst_category(gstin: str | None, country: str | None) -> str:
    if not gstin:
        if country and country != "India":
            return "Overseas"

        return "Unregistered"

    if GSTIN_FORMATS["Tax Deductor"].match(gstin):
        return "Tax Deductor"

    if GSTIN_FORMATS["Registered Regular"].match(gstin):
        return "Registered Regular"

    if GSTIN_FORMATS["UIN Holders"].match(gstin):
        return "UIN Holders"

    if GSTIN_FORMATS["Overseas"].match(gstin):
        return "Overseas"


def get_data_file_path(file_name):
    return frappe.get_app_path("india_compliance", "gst_india", "data", file_name)


def validate_gstin_check_digit(gstin, label="GSTIN"):
    """
    Function to validate the check digit of the GSTIN.
    """
    factor = 1
    total = 0
    code_point_chars = "0123456789ABCDEFGHIJKLMNOPQRSTUVWXYZ"
    mod = len(code_point_chars)
    input_chars = gstin[:-1]
    for char in input_chars:
        digit = factor * code_point_chars.find(char)
        digit = (digit // mod) + (digit % mod)
        total += digit
        factor = 2 if factor == 1 else 1
    if gstin[-1] != code_point_chars[((mod - (total % mod)) % mod)]:
        frappe.throw(
            _(
                """Invalid {0}! The check digit validation has failed. Please ensure you've typed the {0} correctly."""
            ).format(label)
        )


def is_overseas_doc(doc):
    return is_overseas_transaction(doc.doctype, doc.gst_category, doc.place_of_supply)


def is_overseas_transaction(doctype, gst_category, place_of_supply):
    if gst_category == "SEZ":
        return True

    if doctype in SALES_DOCTYPES:
        return is_foreign_transaction(gst_category, place_of_supply)

    return gst_category == "Overseas"


def is_foreign_doc(doc):
    return is_foreign_transaction(doc.gst_category, doc.place_of_supply)


def is_foreign_transaction(gst_category, place_of_supply):
    return gst_category == "Overseas" and place_of_supply == "96-Other Countries"


def get_hsn_settings():
    validate_hsn_code, min_hsn_digits = frappe.get_cached_value(
        "GST Settings",
        "GST Settings",
        ("validate_hsn_code", "min_hsn_digits"),
    )

    valid_hsn_length = (4, 6, 8) if cint(min_hsn_digits) == 4 else (6, 8)

    return validate_hsn_code, valid_hsn_length


def get_place_of_supply(party_details, doctype):
    """
    :param party_details: A frappe._dict or document containing fields related to party
    """

    # fallback to company GSTIN for sales or supplier GSTIN for purchases
    # (in retail scenarios, customer / company GSTIN may not be set)

    if doctype in SALES_DOCTYPES:
        # for exports, Place of Supply is set using GST category in absence of GSTIN
        if party_details.gst_category == "Overseas":
            return "96-Other Countries"

        if (
            party_details.gst_category == "Unregistered"
            and party_details.customer_address
        ):
            gst_state_number, gst_state = frappe.db.get_value(
                "Address",
                party_details.customer_address,
                ("gst_state_number", "gst_state"),
            )
            return f"{gst_state_number}-{gst_state}"

        party_gstin = party_details.billing_address_gstin or party_details.company_gstin
    else:
        party_gstin = party_details.company_gstin or party_details.supplier_gstin

    if not party_gstin:
        return

    state_code = party_gstin[:2]

    if state := get_state(state_code):
        return f"{state_code}-{state}"


def get_gst_accounts_by_type(company, account_type, throw=True):
    """
    :param company: Company to get GST Accounts for
    :param account_type: Account Type to get GST Accounts for

    Returns a dict of accounts:
    {
        "cgst_account": "ABC",
        ...
    }
    """
    if not company:
        frappe.throw(_("Please set Company first"))

    settings = frappe.get_cached_doc("GST Settings", "GST Settings")
    for row in settings.gst_accounts:
        if row.account_type == account_type and row.company == company:
            return frappe._dict((key, row.get(key)) for key in GST_ACCOUNT_FIELDS)

    if not throw:
        return frappe._dict()

    frappe.throw(
        _(
            "Could not retrieve GST Accounts of type {0} from GST Settings for"
            " Company {1}"
        ).format(frappe.bold(account_type), frappe.bold(company)),
        frappe.DoesNotExistError,
    )


@frappe.whitelist()
def get_all_gst_accounts(company):
    if not company:
        frappe.throw(_("Please set Company first"))

    if not (
        frappe.has_permission("Account", "read")
        or frappe.has_permission("Account", "select")
    ):
        frappe.throw(_("Not Permitted to select/read Accounts"), frappe.PermissionError)

    settings = frappe.get_cached_doc("GST Settings")

    accounts_list = []
    for row in settings.gst_accounts:
        if row.company != company:
            continue

        for account in GST_ACCOUNT_FIELDS:
            if gst_account := row.get(account):
                accounts_list.append(gst_account)

    return accounts_list


def parse_datetime(value, day_first=False, throw=True):
    """Convert IST string to offset-naive system time"""

    if not value:
        return

    try:
        parsed = parser.parse(value, dayfirst=day_first)
    except Exception as e:
        if not throw:
            return

        raise e

    system_tz = get_system_timezone()

    if system_tz == TIMEZONE:
        return parsed.replace(tzinfo=None)

    # localize to india, convert to system, remove tzinfo
    return (
        timezone(TIMEZONE)
        .localize(parsed)
        .astimezone(timezone(system_tz))
        .replace(tzinfo=None)
    )


def as_ist(value=None):
    """Convert system time to offset-naive IST time"""

    parsed = get_datetime(value)
    system_tz = get_system_timezone()

    if system_tz == TIMEZONE:
        return parsed

    # localize to system, convert to IST, remove tzinfo
    return (
        timezone(system_tz)
        .localize(parsed)
        .astimezone(timezone(TIMEZONE))
        .replace(tzinfo=None)
    )


<<<<<<< HEAD
def get_json_from_file(path):
    return frappe._dict(frappe.get_file_json(get_file_path(path)))
=======
def join_list_with_custom_separators(input, separator=", ", last_separator=" or "):
    if type(input) not in (list, tuple):
        return

    if not input:
        return

    if len(input) == 1:
        return cstr(input[0])

    return (
        separator.join(cstr(item) for item in input[:-1])
        + last_separator
        + cstr(input[-1])
    )
>>>>>>> 5d2ce133


def titlecase(value):
    return _titlecase(value, callback=get_titlecase_version)


def get_titlecase_version(word, all_caps=False, **kwargs):
    """Returns abbreviation if found, else None"""

    if not all_caps:
        word = word.upper()

    elif word.endswith("IDC"):
        # GIDC, MIDC, etc.
        # case maintained if word is already in all caps
        return word

    if word in ABBREVIATIONS:
        return word


def is_api_enabled(settings=None):
    if not settings:
        settings = frappe.get_cached_value(
            "GST Settings",
            "GST Settings",
            ("enable_api", "api_secret"),
            as_dict=True,
        )

    return settings.enable_api and can_enable_api(settings)


def can_enable_api(settings):
    return settings.api_secret or frappe.conf.ic_api_secret


def get_gst_uom(uom, settings=None):
    """Returns the GST UOM from ERPNext UOM"""
    settings = settings or frappe.get_cached_doc("GST Settings")

    for row in settings.get("gst_uom_map"):
        if row.uom == uom:
            return row.gst_uom.split("(")[0].strip()

    uom = uom.upper()
    if uom in UOM_MAP:
        return uom

    return next((k for k, v in UOM_MAP.items() if v == uom), "OTH")


def get_place_of_supply_options(*, as_list=False, with_other_countries=False):
    options = []

    for state_name, state_number in STATE_NUMBERS.items():
        options.append(f"{state_number}-{state_name}")

    if with_other_countries:
        options.append("96-Other Countries")

    if as_list:
        return options

    return "\n".join(sorted(options))


def are_goods_supplied(doc):
    return any(
        item
        for item in doc.items
        if item.gst_hsn_code
        and not item.gst_hsn_code.startswith("99")
        and item.qty != 0
    )


def get_validated_country_code(country):
    if country == "India":
        return

    code = frappe.db.get_value("Country", country, "code")

    if not code:
        frappe.throw(
            _(
                "Country Code not found for {0}. Please set it as per the <a"
                " href='{1}'>e-Invoice Master Codes</a>"
            ).format(
                frappe.bold(get_link_to_form("Country", country)),
                E_INVOICE_MASTER_CODES_URL,
            )
        )

    code = code.upper()

    if len(code) != 2:
        frappe.throw(
            _(
                "Country Code for {0} ({1}) must be a 2-letter code. Please set it as per"
                " the <a href='{2}'>e-Invoice Master Codes</a>"
            ).format(
                frappe.bold(get_link_to_form("Country", country, country)),
                frappe.bold(code),
                E_INVOICE_MASTER_CODES_URL,
            )
        )

    return code<|MERGE_RESOLUTION|>--- conflicted
+++ resolved
@@ -6,17 +6,9 @@
 from frappe import _
 from frappe.contacts.doctype.contact.contact import get_contact_details
 from frappe.desk.form.load import get_docinfo, run_onload
-<<<<<<< HEAD
-from frappe.utils import get_datetime, get_time_zone
+from frappe.utils import cint, cstr, get_datetime, get_link_to_form, get_system_timezone
 from frappe.utils.file_manager import get_file_path
 from erpnext.accounts.party import get_default_contact
-from erpnext.controllers.taxes_and_totals import (
-    get_itemised_tax,
-    get_itemised_taxable_amount,
-)
-=======
-from frappe.utils import cint, cstr, get_datetime, get_link_to_form, get_system_timezone
->>>>>>> 5d2ce133
 
 from india_compliance.gst_india.constants import (
     ABBREVIATIONS,
@@ -107,7 +99,6 @@
     return gstin_list
 
 
-<<<<<<< HEAD
 @frappe.whitelist()
 def get_party_for_gstin(gstin, party_type="Supplier"):
     if not gstin:
@@ -140,8 +131,6 @@
         return get_contact_details(contact)
 
 
-def validate_gstin(gstin, label="GSTIN", is_tcs_gstin=False):
-=======
 def validate_gstin(
     gstin,
     label="GSTIN",
@@ -149,7 +138,6 @@
     is_tcs_gstin=False,
     is_transporter_id=False,
 ):
->>>>>>> 5d2ce133
     """
     Validate GSTIN with following checks:
     - Length should be 15
@@ -494,10 +482,10 @@
     )
 
 
-<<<<<<< HEAD
 def get_json_from_file(path):
     return frappe._dict(frappe.get_file_json(get_file_path(path)))
-=======
+
+
 def join_list_with_custom_separators(input, separator=", ", last_separator=" or "):
     if type(input) not in (list, tuple):
         return
@@ -513,7 +501,6 @@
         + last_separator
         + cstr(input[-1])
     )
->>>>>>> 5d2ce133
 
 
 def titlecase(value):
