import json

import frappe
from frappe import _, bold
from frappe.model.utils import get_fetch_values
from frappe.utils import cint, flt
from erpnext.controllers.accounts_controller import get_taxes_and_charges

from india_compliance.gst_india.constants import STATE_NUMBERS
from india_compliance.gst_india.utils import (
    get_all_gst_accounts,
    get_gst_accounts,
    get_gst_accounts_by_type,
    get_place_of_supply,
)


def update_taxable_values(doc, method=None):
    country = frappe.get_cached_value("Company", doc.company, "country")

    if country != "India":
        return

    gst_accounts = get_gst_accounts(doc.company)

    # fmt: off
    # Only considering sgst account to avoid inflating taxable value
    gst_account_list = gst_accounts.get("sgst_account", []) + gst_accounts.get("igst_account", [])

    # fmt: on
    additional_taxes = 0
    total_charges = 0
    item_count = 0
    considered_rows = []

    for tax in doc.get("taxes"):
        prev_row_id = cint(tax.row_id) - 1
        if tax.account_head in gst_account_list and prev_row_id not in considered_rows:
            if tax.charge_type == "On Previous Row Amount":
                additional_taxes += doc.get("taxes")[
                    prev_row_id
                ].tax_amount_after_discount_amount
                considered_rows.append(prev_row_id)
            if tax.charge_type == "On Previous Row Total":
                additional_taxes += (
                    doc.get("taxes")[prev_row_id].base_total - doc.base_net_total
                )
                considered_rows.append(prev_row_id)

    for item in doc.get("items"):
        proportionate_value = item.base_net_amount if doc.base_net_total else item.qty
        total_value = doc.base_net_total if doc.base_net_total else doc.total_qty

        applicable_charges = flt(
            flt(
                proportionate_value * (flt(additional_taxes) / flt(total_value)),
                item.precision("taxable_value"),
            )
        )
        item.taxable_value = applicable_charges + proportionate_value
        total_charges += applicable_charges
        item_count += 1

    if total_charges != additional_taxes:
        diff = additional_taxes - total_charges
        doc.get("items")[item_count - 1].taxable_value += diff


def is_indian_registered_company(doc):
    if not doc.company_gstin:
        country, gst_category = frappe.get_cached_value(
            "Company", doc.company, ("country", "gst_category")
        )

        if country != "India" or gst_category == "Unregistered":
            return False

    return True


def validate_mandatory_fields(doc, fields):
    for field in fields:
        if not doc.get(field):
            frappe.throw(
                _("{0} is a mandatory field for creating a GST Compliant {1}").format(
                    bold(_(doc.meta.get_label(field))),
                    (doc.doctype),
                )
            )


def validate_gst_accounts(doc):
    """
    Validate GST accounts before invoice creation
    - Only Output Accounts should be allowed in GST Sales Invoice
    - If supply made to SEZ/Overseas without payment of tax, then no GST account should be specified
    - SEZ supplies should not have CGST or SGST account
    - Inter-State supplies should not have CGST or SGST account
    - Intra-State supplies should not have IGST account
    """

    if not doc.taxes:
        return

    accounts_list = get_all_gst_accounts(doc.company)
    output_accounts = get_gst_accounts_by_type(doc.company, "Output")

    for row in doc.taxes:
        account_head = row.account_head

        if account_head not in accounts_list or not row.tax_amount:
            continue

        if doc.gst_category in ("SEZ", "Overseas") and not doc.is_export_with_gst:
            frappe.throw(
                _(
                    "Cannot charge GST in Row #{0} since Export Type is Without"
                    " Payment of Tax"
                ).format(row.idx)
            )

        if account_head not in output_accounts.values():
            frappe.throw(
                _(
                    "{0} is not an Output GST Account and cannot be used in Sales"
                    " Transactions."
                ).format(bold(account_head))
            )

        # Inter State supplies should not have CGST or SGST account
        if (
            doc.place_of_supply[:2] != doc.company_gstin[:2]
            or doc.gst_category == "SEZ"
        ):
            if account_head in (
                output_accounts.cgst_account,
                output_accounts.sgst_account,
            ):
                frappe.throw(
                    _(
                        "Row #{0}: Cannot charge CGST/SGST for inter-state supplies"
                    ).format(row.idx)
                )

        # Intra State supplies should not have IGST account
        elif account_head == output_accounts.igst_account:
            frappe.throw(
                _("Row #{0}: Cannot charge IGST for intra-state supplies").format(
                    row.idx
                )
            )


def validate_tax_accounts_for_non_gst(doc):
    """GST Tax Accounts should not be charged for Non GST Items"""
    accounts_list = get_all_gst_accounts(doc.company)

    for row in doc.taxes:
        if row.account_head in accounts_list and row.tax_amount:
            frappe.throw(
                _("Row #{0}: Cannot charge GST for Non GST Items").format(
                    row.idx, row.account_head
                ),
                title=_("Invalid Taxes"),
            )


def validate_items(doc):
    """Validate Items for a GST Compliant Invoice"""

    if not doc.items:
        return

    item_tax_templates = frappe._dict()
    items_with_duplicate_taxes = []
    non_gst_items = []
    has_gst_items = False

    for row in doc.items:
        # Collect data to validate that non-GST items are not used with GST items
        if row.is_non_gst:
            non_gst_items.append(row.idx)
            continue

        has_gst_items = True

        # Different Item Tax Templates should not be used for the same Item Code
        if row.item_code not in item_tax_templates:
            item_tax_templates[row.item_code] = row.item_tax_template
            continue

        if row.item_tax_template != item_tax_templates[row.item_code]:
            items_with_duplicate_taxes.append(bold(row.item_code))

    if not has_gst_items:
        validate_tax_accounts_for_non_gst(doc)
        return False

    if non_gst_items:
        frappe.throw(
            _(
                "Items not covered under GST cannot be clubbed with items for which GST"
                " is applicable. Please create another document for items in the"
                " following row numbers:<br>{0}"
            ).format(", ".join(bold(row_no) for row_no in non_gst_items)),
            title=_("Invalid Items"),
        )

    if items_with_duplicate_taxes:
        frappe.throw(
            _(
                "Cannot use different Item Tax Templates in different rows for"
                " following items:<br> {0}"
            ).format("<br>".join(items_with_duplicate_taxes)),
            title="Inconsistent Item Tax Templates",
        )


def set_place_of_supply(doc, method=None):
    doc.place_of_supply = get_place_of_supply(doc)


def validate_hsn_code(doc, method=None):
    validate_hsn_code, min_hsn_digits = frappe.get_cached_value(
        "GST Settings",
        "GST Settings",
        ("validate_hsn_code", "min_hsn_digits"),
    )

    if not validate_hsn_code:
        return

    missing_hsn = []
    invalid_hsn = []
    min_hsn_digits = int(min_hsn_digits)

    for item in doc.items:
        if not (hsn_code := item.get("gst_hsn_code")):
            if doc._action == "submit":
                invalid_hsn.append(str(item.idx))
            else:
                missing_hsn.append(str(item.idx))

        elif len(hsn_code) < min_hsn_digits:
            invalid_hsn.append(str(item.idx))

    if doc._action == "submit":
        if not invalid_hsn:
            return

        frappe.throw(
            _(
                "Please enter a valid HSN/SAC code for the following row numbers:"
                " <br>{0}"
            ).format(frappe.bold(", ".join(invalid_hsn)))
        )

    if missing_hsn:
        frappe.msgprint(
            _(
                "Please enter HSN/SAC code for the following row numbers: <br>{0}"
            ).format(frappe.bold(", ".join(missing_hsn)))
        )

    if invalid_hsn:
        frappe.msgprint(
            _(
                "HSN/SAC code should be at least {0} digits long for the following"
                " row numbers: <br>{1}"
            ).format(min_hsn_digits, frappe.bold(", ".join(invalid_hsn)))
        )


def validate_overseas_gst_category(doc, method):
    overseas_enabled = frappe.get_cached_value(
        "GST Settings", "GST Settings", "enable_overseas_transactions"
    )

    if not overseas_enabled and doc.gst_category in ("SEZ", "Overseas"):
        frappe.throw(
            _(
                "GST Category cannot be set to {0} since it is disabled in GST Settings"
            ).format(frappe.bold(doc.gst_category))
        )


def get_itemised_tax_breakup_header(item_doctype, tax_accounts):
    hsn_wise_in_gst_settings = frappe.db.get_single_value(
        "GST Settings", "hsn_wise_tax_breakup"
    )
    if (
        frappe.get_meta(item_doctype).has_field("gst_hsn_code")
        and hsn_wise_in_gst_settings
    ):
        return [_("HSN/SAC"), _("Taxable Amount")] + tax_accounts
    else:
        return [_("Item"), _("Taxable Amount")] + tax_accounts


def get_regional_round_off_accounts(company, account_list):
    country = frappe.get_cached_value("Company", company, "country")

    if country != "India":
        return

    if isinstance(account_list, str):
        account_list = json.loads(account_list)

    if not frappe.db.get_single_value("GST Settings", "round_off_gst_values"):
        return

    account_list.extend(get_all_gst_accounts(company))

    return account_list


@frappe.whitelist()
def get_regional_address_details(party_details, doctype, company):
    """
    This function does not check for permissions since it returns insensitive data
    based on already sensitive input (party details)

    Data returned:
     - place of supply (based on address name in party_details)
     - tax template
     - taxes in the tax template
    """

    party_details = frappe.parse_json(party_details)
    update_party_details(party_details, doctype)

    party_details.place_of_supply = get_place_of_supply(party_details, doctype)

    if is_internal_transfer(party_details, doctype):
        party_details.taxes_and_charges = ""
        party_details.taxes = []
        return party_details

    if doctype in ("Sales Invoice", "Delivery Note", "Sales Order"):
        master_doctype = "Sales Taxes and Charges Template"
        tax_template_by_category = get_tax_template_based_on_category(
            master_doctype, company, party_details
        )

    elif doctype in ("Purchase Invoice", "Purchase Order", "Purchase Receipt"):
        master_doctype = "Purchase Taxes and Charges Template"
        tax_template_by_category = get_tax_template_based_on_category(
            master_doctype, company, party_details
        )

    if tax_template_by_category:
        party_details["taxes_and_charges"] = tax_template_by_category
        return party_details

    if not party_details.place_of_supply:
        return party_details
    if not party_details.company_gstin:
        return party_details

    if (
        doctype in ("Sales Invoice", "Delivery Note", "Sales Order")
        and party_details.company_gstin
        and party_details.company_gstin[:2] != party_details.place_of_supply[:2]
    ) or (
        doctype in ("Purchase Invoice", "Purchase Order", "Purchase Receipt")
        and party_details.supplier_gstin
        and party_details.supplier_gstin[:2] != party_details.place_of_supply[:2]
    ):
        default_tax = get_tax_template(
            master_doctype, company, 1, party_details.company_gstin[:2]
        )
    else:
        default_tax = get_tax_template(
            master_doctype, company, 0, party_details.company_gstin[:2]
        )

    if not default_tax:
        return party_details

    party_details["taxes_and_charges"] = default_tax
    party_details.taxes = get_taxes_and_charges(master_doctype, default_tax)

    return party_details


def set_item_tax_from_hsn_code(item):
    if not item.taxes and item.gst_hsn_code:
        hsn_doc = frappe.get_doc("GST HSN Code", item.gst_hsn_code)

        for tax in hsn_doc.taxes:
            item.append(
                "taxes",
                {
                    "item_tax_template": tax.item_tax_template,
                    "tax_category": tax.tax_category,
                    "valid_from": tax.valid_from,
                },
            )


def update_party_details(party_details, doctype):
    for address_field in [
        "shipping_address",
        "company_address",
        "supplier_address",
        "shipping_address_name",
        "customer_address",
    ]:
        if party_details.get(address_field):
            party_details.update(
                get_fetch_values(
                    doctype, address_field, party_details.get(address_field)
                )
            )


def is_internal_transfer(party_details, doctype):
    if doctype in ("Sales Invoice", "Delivery Note", "Sales Order"):
        destination_gstin = party_details.company_gstin
    elif doctype in ("Purchase Invoice", "Purchase Order", "Purchase Receipt"):
        destination_gstin = party_details.supplier_gstin

    if not destination_gstin or party_details.gstin:
        return False

    if party_details.gstin == destination_gstin:
        return True
    else:
        False


def get_tax_template_based_on_category(master_doctype, company, party_details):
    if not party_details.get("tax_category"):
        return

    default_tax = frappe.db.get_value(
        master_doctype,
        {"company": company, "tax_category": party_details.get("tax_category")},
        "name",
    )

    return default_tax


def get_tax_template(master_doctype, company, is_inter_state, state_code):
    tax_categories = frappe.get_all(
        "Tax Category",
        fields=["name", "is_inter_state", "gst_state"],
        filters={"is_inter_state": is_inter_state, "is_reverse_charge": 0},
    )

    default_tax = ""

    for tax_category in tax_categories:
        if STATE_NUMBERS.get(tax_category.gst_state) == state_code or (
            not default_tax and not tax_category.gst_state
        ):
            default_tax = frappe.db.get_value(
                master_doctype,
                {"company": company, "disabled": 0, "tax_category": tax_category.name},
                "name",
            )
    return default_tax


<<<<<<< HEAD
def validate_reverse_charge_transaction(doc, method):
    country = frappe.get_cached_value("Company", doc.company, "country")

    if country != "India":
        return

    base_gst_tax = 0
    base_reverse_charge_booked = 0

    if not doc.is_reverse_charge:
        return

    reverse_charge_accounts = get_gst_accounts_by_type(
        doc.company, "Reverse Charge"
    ).values()

    input_gst_accounts = get_gst_accounts_by_type(doc.company, "Input").values()

    for tax in doc.get("taxes"):
        if tax.account_head in input_gst_accounts:
            if tax.add_deduct_tax == "Add":
                base_gst_tax += tax.base_tax_amount_after_discount_amount
            else:
                base_gst_tax += tax.base_tax_amount_after_discount_amount
        elif tax.account_head in reverse_charge_accounts:
            if tax.add_deduct_tax == "Add":
                base_reverse_charge_booked += tax.base_tax_amount_after_discount_amount
            else:
                base_reverse_charge_booked += tax.base_tax_amount_after_discount_amount

    if base_gst_tax != base_reverse_charge_booked:
        msg = _("Booked reverse charge is not equal to applied tax amount")
        msg += "<br>"
        msg += _(
            "Please refer {gst_document_link} to learn more about how to setup and"
            " create reverse charge invoice"
        ).format(
            gst_document_link=(
                '<a href="https://docs.erpnext.com/docs/user/manual/en/regional/india/gst-setup">GST'
                " Documentation</a>"
            )
        )

        frappe.throw(msg)
=======
def validate_sales_transaction(doc, method=None):
    if not is_indian_registered_company(doc):
        return False

    if validate_items(doc) is False:
        # If there are no GST items, then no need to proceed further
        return False

    set_place_of_supply(doc)

    if doc.doctype not in ("Quotation", "Sales Order"):
        update_taxable_values(doc)

    validate_mandatory_fields(doc, ("company_gstin",))
    validate_gst_accounts(doc)
    validate_hsn_code(doc)
    validate_overseas_gst_category(doc)
>>>>>>> becdd24b
<|MERGE_RESOLUTION|>--- conflicted
+++ resolved
@@ -463,7 +463,6 @@
     return default_tax
 
 
-<<<<<<< HEAD
 def validate_reverse_charge_transaction(doc, method):
     country = frappe.get_cached_value("Company", doc.company, "country")
 
@@ -508,7 +507,8 @@
         )
 
         frappe.throw(msg)
-=======
+
+
 def validate_sales_transaction(doc, method=None):
     if not is_indian_registered_company(doc):
         return False
@@ -525,5 +525,4 @@
     validate_mandatory_fields(doc, ("company_gstin",))
     validate_gst_accounts(doc)
     validate_hsn_code(doc)
-    validate_overseas_gst_category(doc)
->>>>>>> becdd24b
+    validate_overseas_gst_category(doc)