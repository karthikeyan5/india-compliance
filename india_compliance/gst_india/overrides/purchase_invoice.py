import frappe
from frappe import _
from frappe.utils import flt

from india_compliance.gst_india.overrides.sales_invoice import (
    update_dashboard_with_gst_logs,
)
from india_compliance.gst_india.overrides.transaction import validate_transaction
from india_compliance.gst_india.utils import get_gst_accounts_by_type, is_api_enabled
from india_compliance.gst_india.utils.e_waybill import get_e_waybill_info


def onload(doc, method=None):
    if doc.docstatus != 1:
        return

    if doc.gst_category == "Overseas":
        doc.set_onload(
            "bill_of_entry_exists",
            frappe.db.exists(
                "Bill of Entry",
                {"purchase_invoice": doc.name, "docstatus": 1},
            ),
        )

    if not doc.get("ewaybill"):
        return

    gst_settings = frappe.get_cached_doc("GST Settings")

    if not is_api_enabled(gst_settings):
        return

    if (
        gst_settings.enable_e_waybill
        and gst_settings.enable_e_waybill_from_pi
        and doc.ewaybill
    ):
        doc.set_onload("e_waybill_info", get_e_waybill_info(doc))


def validate(doc, method=None):
    if validate_transaction(doc) is False:
        return

    update_itc_totals(doc)
<<<<<<< HEAD
    validate_supplier_gstin(doc)
    validate_with_inward_supply(doc)
=======
    validate_supplier_invoice_number(doc)
>>>>>>> 5d2ce133


def update_itc_totals(doc, method=None):
    # Initialize values
    doc.itc_integrated_tax = 0
    doc.itc_state_tax = 0
    doc.itc_central_tax = 0
    doc.itc_cess_amount = 0

    gst_accounts = get_gst_accounts_by_type(doc.company, "Input")

    for tax in doc.get("taxes"):
        if tax.account_head == gst_accounts.igst_account:
            doc.itc_integrated_tax += flt(tax.base_tax_amount_after_discount_amount)

        if tax.account_head == gst_accounts.sgst_account:
            doc.itc_state_tax += flt(tax.base_tax_amount_after_discount_amount)

        if tax.account_head == gst_accounts.cgst_account:
            doc.itc_central_tax += flt(tax.base_tax_amount_after_discount_amount)

        if tax.account_head == gst_accounts.cess_account:
            doc.itc_cess_amount += flt(tax.base_tax_amount_after_discount_amount)


<<<<<<< HEAD
def validate_supplier_gstin(doc):
    if doc.company_gstin == doc.supplier_gstin:
        frappe.throw(
            _("Supplier GSTIN and Company GSTIN cannot be the same"),
            title=_("Invalid Supplier GSTIN"),
        )


def validate_with_inward_supply(doc):
    if not doc.get("_inward_supply"):
        return

    mismatch_fields = {}
    for field in [
        "company",
        "company_gstin",
        "supplier_gstin",
        "bill_no",
        "bill_date",
        "is_reverse_charge",
        "place_of_supply",
    ]:
        if doc.get(field) != doc._inward_supply.get(field):
            mismatch_fields[field] = doc._inward_supply.get(field)

    # mismatch for taxable_value
    taxable_value = sum([item.taxable_value for item in doc.items])
    if taxable_value != doc._inward_supply.get("taxable_value"):
        mismatch_fields["Taxable Value"] = doc._inward_supply.get("taxable_value")

    # mismatch for taxes
    gst_accounts = get_gst_accounts_by_type(doc.company, "Input")
    for tax in ["cgst", "sgst", "igst", "cess"]:
        tax_amount = get_tax_amount(doc.taxes, gst_accounts[tax + "_account"])
        if tax == "cess":
            tax_amount += get_tax_amount(doc.taxes, gst_accounts.cess_non_advol_account)

        if tax_amount == doc._inward_supply.get(tax):
            continue

        mismatch_fields[tax.upper()] = doc._inward_supply.get(tax)

    if mismatch_fields:
        message = (
            "Purchase Invoice does not match with releted GST Inward Supply.<br>"
            "Following values are not matching from 2A/2B: <br>"
        )
        for field, value in mismatch_fields.items():
            message += f"<br>{field}: {value}"

        frappe.msgprint(
            _(message),
            title=_("Mismatch with GST Inward Supply"),
        )

    elif doc._action == "submit":
        frappe.msgprint(
            _("Invoice matched with GST Inward Supply"),
            alert=True,
            indicator="green",
        )


def get_tax_amount(taxes, account_head):
    if not (taxes or account_head):
        return 0

    return sum(
        [
            tax.base_tax_amount_after_discount_amount
            for tax in taxes
            if tax.account_head == account_head
        ]
    )
=======
def validate_supplier_invoice_number(doc):
    if (
        doc.bill_no
        or doc.gst_category == "Unregistered"
        or not frappe.get_cached_value(
            "GST Settings", "GST Settings", "require_supplier_invoice_no"
        )
    ):
        return

    frappe.throw(
        _("As per your GST Settings, Bill No is mandatory for Purchase Invoice."),
        title=_("Missing Mandatory Field"),
    )


def get_dashboard_data(data):
    transactions = data.setdefault("transactions", [])
    reference_section = next(
        (row for row in transactions if row.get("label") == "Reference"), None
    )

    if reference_section is None:
        reference_section = {"label": "Reference", "items": []}
        transactions.append(reference_section)

    reference_section["items"].append("Bill of Entry")

    update_dashboard_with_gst_logs(
        "Purchase Invoice", data, "e-Waybill Log", "Integration Request"
    )

    return data
>>>>>>> 5d2ce133
<|MERGE_RESOLUTION|>--- conflicted
+++ resolved
@@ -44,12 +44,8 @@
         return
 
     update_itc_totals(doc)
-<<<<<<< HEAD
-    validate_supplier_gstin(doc)
+    validate_supplier_invoice_number(doc)
     validate_with_inward_supply(doc)
-=======
-    validate_supplier_invoice_number(doc)
->>>>>>> 5d2ce133
 
 
 def update_itc_totals(doc, method=None):
@@ -75,13 +71,39 @@
             doc.itc_cess_amount += flt(tax.base_tax_amount_after_discount_amount)
 
 
-<<<<<<< HEAD
-def validate_supplier_gstin(doc):
-    if doc.company_gstin == doc.supplier_gstin:
-        frappe.throw(
-            _("Supplier GSTIN and Company GSTIN cannot be the same"),
-            title=_("Invalid Supplier GSTIN"),
+def validate_supplier_invoice_number(doc):
+    if (
+        doc.bill_no
+        or doc.gst_category == "Unregistered"
+        or not frappe.get_cached_value(
+            "GST Settings", "GST Settings", "require_supplier_invoice_no"
         )
+    ):
+        return
+
+    frappe.throw(
+        _("As per your GST Settings, Bill No is mandatory for Purchase Invoice."),
+        title=_("Missing Mandatory Field"),
+    )
+
+
+def get_dashboard_data(data):
+    transactions = data.setdefault("transactions", [])
+    reference_section = next(
+        (row for row in transactions if row.get("label") == "Reference"), None
+    )
+
+    if reference_section is None:
+        reference_section = {"label": "Reference", "items": []}
+        transactions.append(reference_section)
+
+    reference_section["items"].append("Bill of Entry")
+
+    update_dashboard_with_gst_logs(
+        "Purchase Invoice", data, "e-Waybill Log", "Integration Request"
+    )
+
+    return data
 
 
 def validate_with_inward_supply(doc):
@@ -149,39 +171,4 @@
             for tax in taxes
             if tax.account_head == account_head
         ]
-    )
-=======
-def validate_supplier_invoice_number(doc):
-    if (
-        doc.bill_no
-        or doc.gst_category == "Unregistered"
-        or not frappe.get_cached_value(
-            "GST Settings", "GST Settings", "require_supplier_invoice_no"
-        )
-    ):
-        return
-
-    frappe.throw(
-        _("As per your GST Settings, Bill No is mandatory for Purchase Invoice."),
-        title=_("Missing Mandatory Field"),
-    )
-
-
-def get_dashboard_data(data):
-    transactions = data.setdefault("transactions", [])
-    reference_section = next(
-        (row for row in transactions if row.get("label") == "Reference"), None
-    )
-
-    if reference_section is None:
-        reference_section = {"label": "Reference", "items": []}
-        transactions.append(reference_section)
-
-    reference_section["items"].append("Bill of Entry")
-
-    update_dashboard_with_gst_logs(
-        "Purchase Invoice", data, "e-Waybill Log", "Integration Request"
-    )
-
-    return data
->>>>>>> 5d2ce133
+    )