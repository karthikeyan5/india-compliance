frappe.provide("ic");

window.gst_settings = frappe.boot.gst_settings;
const GSTIN_REGEX = /^([0-2][0-9]|[3][0-8])[A-Z]{3}[ABCFGHLJPTK][A-Z]\d{4}[A-Z][A-Z0-9][Z][A-Z0-9]$/;

Object.assign(ic, {
    get_gstin_query(party, party_type = "Company") {
        if (!party) {
            frappe.show_alert({
                message: __("Please select {0} to get GSTIN options", [__(party_type)]),
                indicator: "yellow",
            });
            return;
        }

        return {
            query: "india_compliance.gst_india.utils.get_gstin_list",
            params: { party, party_type },
        };
    },

    get_party_type(doctype) {
        return in_list(frappe.boot.sales_doctypes, doctype) ? "Customer" : "Supplier";
    },

    set_state_options(frm) {
        const state_field = frm.get_field("state");
        const country = frm.get_field("country").value;
        if (country !== "India") {
            state_field.set_data([]);
            return;
        }

        state_field.set_data(frappe.boot.india_state_options || []);
    },

    can_enable_api(settings) {
        return settings.api_secret || frappe.boot.ic_api_enabled_from_conf;
    },

    is_api_enabled(settings) {
        if (!settings) settings = gst_settings;
        return settings.enable_api && ic.can_enable_api(settings);
    },

    is_e_invoice_enabled() {
        return ic.is_api_enabled() && gst_settings.enable_e_invoice;
    },

<<<<<<< HEAD
    get_gstin_otp() {
        return new Promise(resolve => {
            frappe.prompt(
                {
                    fieldtype: "Data",
                    label: "One Time Password",
                    fieldname: "otp",
                    reqd: 1,
                    description:
                        "An OTP has been sent to your registered mobile/email for further authentication. Please provide OTP.",
                },
                function ({ otp }) {
                    resolve(otp);
                },
                "Enter OTP"
            );
        });
    },
});
=======
    validate_gstin(gstin) {
        if (!gstin || gstin.length !== 15) return;

        gstin = gstin.toUpperCase();

        if (GSTIN_REGEX.test(gstin) && is_gstin_check_digit_valid(gstin)) {
            return gstin;
        }
    }
});


function is_gstin_check_digit_valid(gstin) {
    /*
    adapted from
    https://gitlab.com/srikanthlogic/gstin-validator/-/blob/master/src/index.js
    */

    const GSTIN_CODEPOINT_CHARS = "0123456789ABCDEFGHIJKLMNOPQRSTUVWXYZ";
    const mod = GSTIN_CODEPOINT_CHARS.length;

    let factor = 2;
    let sum = 0;

    for (let i = gstin.length - 2; i >= 0; i--) {
        let codePoint = -1;
        for (let j = 0; j < GSTIN_CODEPOINT_CHARS.length; j++) {
            if (GSTIN_CODEPOINT_CHARS[j] === gstin[i]) {
                codePoint = j;
            }
        }
        let digit = factor * codePoint;
        factor = factor === 2 ? 1 : 2;
        digit = Math.floor(digit / mod) + (digit % mod);
        sum += digit;
    }

    const checkCodePoint = (mod - (sum % mod)) % mod;
    return GSTIN_CODEPOINT_CHARS[checkCodePoint] === gstin[14];
}
>>>>>>> 84bec458
<|MERGE_RESOLUTION|>--- conflicted
+++ resolved
@@ -1,7 +1,8 @@
 frappe.provide("ic");
 
 window.gst_settings = frappe.boot.gst_settings;
-const GSTIN_REGEX = /^([0-2][0-9]|[3][0-8])[A-Z]{3}[ABCFGHLJPTK][A-Z]\d{4}[A-Z][A-Z0-9][Z][A-Z0-9]$/;
+const GSTIN_REGEX =
+    /^([0-2][0-9]|[3][0-8])[A-Z]{3}[ABCFGHLJPTK][A-Z]\d{4}[A-Z][A-Z0-9][Z][A-Z0-9]$/;
 
 Object.assign(ic, {
     get_gstin_query(party, party_type = "Company") {
@@ -47,7 +48,16 @@
         return ic.is_api_enabled() && gst_settings.enable_e_invoice;
     },
 
-<<<<<<< HEAD
+    validate_gstin(gstin) {
+        if (!gstin || gstin.length !== 15) return;
+
+        gstin = gstin.toUpperCase();
+
+        if (GSTIN_REGEX.test(gstin) && is_gstin_check_digit_valid(gstin)) {
+            return gstin;
+        }
+    },
+
     get_gstin_otp() {
         return new Promise(resolve => {
             frappe.prompt(
@@ -67,18 +77,6 @@
         });
     },
 });
-=======
-    validate_gstin(gstin) {
-        if (!gstin || gstin.length !== 15) return;
-
-        gstin = gstin.toUpperCase();
-
-        if (GSTIN_REGEX.test(gstin) && is_gstin_check_digit_valid(gstin)) {
-            return gstin;
-        }
-    }
-});
-
 
 function is_gstin_check_digit_valid(gstin) {
     /*
@@ -107,5 +105,4 @@
 
     const checkCodePoint = (mod - (sum % mod)) % mod;
     return GSTIN_CODEPOINT_CHARS[checkCodePoint] === gstin[14];
-}
->>>>>>> 84bec458
+}