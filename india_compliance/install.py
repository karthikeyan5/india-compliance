--- conflicted
+++ resolved
@@ -11,11 +11,8 @@
 POST_INSTALL_PATCHES = (
     "remove_consumer_gst_category",
     "update_gst_accounts",
-<<<<<<< HEAD
     "update_reverse_charge",
-=======
     "update_gstin_and_gst_category",
->>>>>>> 637c6e25
 )
 
 
