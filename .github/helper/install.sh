--- conflicted
+++ resolved
@@ -51,25 +51,13 @@
 sed -i 's/socketio:/# socketio:/g' Procfile
 sed -i 's/redis_socketio:/# redis_socketio:/g' Procfile
 
-<<<<<<< HEAD
-bench get-app payments
-bench get-app erpnext --branch "$BRANCH"
-=======
 bench get-app erpnext --branch "$BRANCH" --resolve-deps
 bench get-app india_compliance "${GITHUB_WORKSPACE}"
 bench setup requirements --dev
->>>>>>> 84bec458
 
 bench use test_site
 bench start &
 bench reinstall --yes
 
-<<<<<<< HEAD
-bench --verbose install-app payments
-bench --verbose install-app erpnext
-
-bench get-app india_compliance "${GITHUB_WORKSPACE}"
-=======
->>>>>>> 84bec458
 bench --verbose install-app india_compliance
 bench set-config ic_api_secret "$IC_API_SECRET"